--- conflicted
+++ resolved
@@ -15,13 +15,7 @@
     BRIGHT_OFFSET = 45
 
     def __init__(self):
-<<<<<<< HEAD
-        camera = rospy.get_param("~image_topic", "/camera/front/right/image_rect_color")
-
-=======
-        # Use camera data
-        camera = rospy.get_param("~image_topic", "/camera/down/image_color")
->>>>>>> c63d6204
+        camera = rospy.get_param("~image_topic", "/camera/down/image_rect_color")
         self.image_sub = Image_Subscriber(camera, self.vectorize_image)
         self.image_pub = Image_Publisher("~vector_viz_topic")
         self.image_pub_pre = Image_Publisher("~shark_viz")
