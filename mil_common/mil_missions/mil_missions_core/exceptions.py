--- conflicted
+++ resolved
@@ -13,17 +13,12 @@
         parameters (Dict[Any, Any]): ???
     """
 
-<<<<<<< HEAD
     def __init__(self, message, parameters=None):
         if parameters is None:
             parameters = {}
 
         self.message = message
         self.parameters = parameters
-=======
-    def __init__(self, message):
->>>>>>> cd118ad0
-        super(Exception, self).__init__(message)
 
 
 class TimeoutException(Exception):
