--- conflicted
+++ resolved
@@ -197,11 +197,7 @@
         # If color, convert to bgr
         if self.encoding == ImageProc.COLOR or self.encoding == ImageProc.RECT_COLOR:
             img = cvtColor2(img, self.image_set.color_encoding, "bgr8")
-<<<<<<< HEAD
-        
-=======
-
->>>>>>> 8bd778bc
+
         img = cv2.cvtColor(img, cv2.COLOR_BGR2RGB)
         filename = os.path.join(image_dir, prefix + str(msg.header.stamp) + ".png")
         cv2.imwrite(filename, img)
