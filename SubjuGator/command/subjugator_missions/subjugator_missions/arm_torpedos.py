from __future__ import annotations

import asyncio

import numpy as np
import visualization_msgs.msg as visualization_msgs
from geometry_msgs.msg import Point, Vector3
from mil_misc_tools import FprintFactory
from mil_ros_tools import rosmsg_to_numpy
from visualization_msgs.msg import Marker, MarkerArray

from .sub_singleton import SubjuGatorMission

MISSION = "Torpedo Challenge"


class Target:
    position: np.ndarray | None
    destroyed: bool

    def __init__(self):
        self.position = None
        self.destroyed = False

    def set_destroyed(self):
        self.destroyed = True

    def update_position(self, pos: np.ndarray):
        self.position = pos


class FireTorpedos(SubjuGatorMission):
    """
    Mission to solve the torpedo RoboSub challenge.

    This code was based off of the Buoy mission code written by Kevin Allen.
    Its goal is to search for a target on the torpedo board and fire at it.
    """

    TIMEOUT_SECONDS = 15
    Z_PATTERN_RADIUS = 1
    X_PATTERN_RADIUS = 1.0
    X_OFFSET = 0.2
    Z_OFFSET = 0.2
    BACKUP_METERS = 3.0
    BLIND = True

    targets: dict[str, Target]  # Each of the targets being fired at
    done: bool  # Whether the mission has completed

    def __init__(self):
        self.print_info = FprintFactory(title=MISSION).fprint
        self.print_bad = FprintFactory(title=MISSION, msg_color="red").fprint
        self.print_good = FprintFactory(title=MISSION, msg_color="green").fprint

        # B = bottom; T = Top; L = left; R = right; C = center; O = unblocked;
        # X = blocked;
        self.targets = {
            "TCX": Target(),
            "TRX": Target(),
            "TLX": Target(),
            "BCO": Target(),
        }
        self.pattern_done = False
        self.done = False
        self.ltime = None

    def generate_pattern(self):
        z = self.Z_PATTERN_RADIUS
        X = self.X_PATTERN_RADIUS
        self.moves = [[0, X, -z], [0, -X, 0], [0, X, z], [0, -X, 0]]
        self.move_index = 0

    async def search(self):
        global markers
        markers = MarkerArray()
        pub_markers = self.nh.advertise("/torpedo/rays", MarkerArray)
        await pub_markers.setup()
        while True:
            info = "CURRENT TARGETS: "

            target = "BCO"
            pub_markers.publish(markers)
            """
            In the event we want to attempt other targets beyond bare minimum
            for target in self.targets. Eventually we will want to take the
            best target, which is the TCX target. Priority targeting will
            come once we confirm we can actually unblock currently blocked
            targets.
            """
            print("REQUESTING POSE")
            res = self.vision_proxies.xyz_points.get_pose(target="board")
            if res.found:
                print("POSE FOUND!")
                self.ltime = res.pose.header.stamp
                self.targets[target].update_position(
                    rosmsg_to_numpy(res.pose.pose.position),
                )
                self.normal = rosmsg_to_numpy(res.pose.pose.orientation)[:3]
                marker = Marker(
                    ns="torp_board",
                    action=visualization_msgs.Marker.ADD,
                    type=Marker.ARROW,
                    scale=Vector3(0.2, 0.5, 0),
                    points=np.array([Point(0, 0, 0), res.pose.pose.position]),
                )
                marker.id = 3
                marker.header.frame_id = "/base_link"
                marker.color.r = 1
                marker.color.g = 0
                marker.color.a = 1
                markers.markers.append(marker)
            if self.targets[target].position is not None:
                print("TARGET IS NOT NONE")
                info += target + " "
            await self.nh.sleep(0.1)  # Throttle service calls
            self.print_info(info)

    async def pattern(self):
        self.print_info("Descending to Depth...")
        # await self.move.depth(1.5).go(blind=self.BLIND, speed=0.1)
        await self.go(self.move().left(2), blind=self.BLIND, speed=0.5)
        await self.nh.sleep(2)
        await self.go(self.move().right(2), blind=self.BLIND, speed=0.5)
        await self.nh.sleep(2)
        await self.go(self.move().left(1), blind=self.BLIND, speed=0.5)
        await self.nh.sleep(2)
        await self.go(self.move().down(0.5), blind=self.BLIND, speed=0.5)
        await self.nh.sleep(2)
        # def err():
        # self.print_info('Search pattern canceled')

        # self.pattern_done = False
        # for i, move in enumerate(self.moves[self.move_index:]):
        # move = self.move.relative(np.array(move)).go(blind=self.BLIND, speed=0.1)
        # await self.nh.sleep(2)
        # move.addErrback(err)
        # await move
        # self.move_index = i + 1
        # self.print_bad('Pattern finished. Firing at any locked targets.')
        # self.pattern_done = True

    async def fire(self, target: str):
        self.print_info(f"FIRING {target}")
        target_pose = self.targets[target].position
        # What does this do?? vvv
        # await self.move.go(blind=self.BLIND, speed=0.1)  # Station hold
        await self._tf_listener.get_transform("map", "/base_link")
        # target_position = transform._q_mat.dot(
        #         target_pose - transform._p)

        sub_pos = await self.tx_pose()
        print("Current Sub Position: ", sub_pos)

        # sub_pos = transform._q_mat.dot(
        #        (sub_pos[0]) - transform._p)
        # target_position = sub_pos[0] - target_pose
        print("Moving to Target Position: ", target_pose)
        target_position = target_pose + self.normal
        # await self.move.look_at_without_pitching(target_position).go(
        #     blind=self.BLIND, speed=.25)
        print("Target normal: ", self.normal)
        print("Point: ", target_position)
<<<<<<< HEAD
        await self.move.set_position(
            np.array([target_position[0], target_position[1], target_position[2]]),
        ).go(blind=True, speed=0.5)
=======
        await self.go(
            self.move().set_position(
                np.array([target_position[0], target_position[1], target_position[2]])
            ),
            blind=True,
            speed=0.5,
        )
>>>>>>> b94c1807

        self.print_good(
            "{} locked. Firing torpedoes. Hit confirmed, good job Commander.".format(
                target,
            ),
        )
        sub_pos = await self.tx_pose()
        print("Current Sub Position: ", sub_pos)
        await self.actuators.shoot_torpedo1()
        await self.actuators.shoot_torpedo2()
        self.done = True

    def get_target(self) -> str | None:
        """
        Returns the target we are going to focus on. Loop through priorities.
        Highest priority is the TCX target, followed by the TRX and TLX.
        Lowest priority is the BCO target. Targets are ordered in the list
        already, so this will take the first target it can actually find.
        Currently this will always by the BCO target. This is because we don't
        differentiate between targets currently as we cannot unblock the
        blocked ones. This means there is only one target for us to lock onto.
        """
        target = "BCO"
        if self.targets[target].destroyed:
            pass
            # temp = target
        elif self.targets[target].position is not None or (
            self.pattern_done and self.targets[target].position is not None
        ):
            return target
        else:
            return None

    async def run(self, args):
        # start_time = await self.nh.get_time()  # Store time mission
        # starts for timeout

        self.print_info("Enabling Perception")
        self.print_info(f"{self.vision_proxies.xyz_points}, Ree")
        self.vision_proxies.xyz_points.start()
        self.generate_pattern()
        pattern = asyncio.create_task(self.pattern())
        self.do_search()
        while not self.done:
            t = self.get_target()
            if t is not None:
                pattern.cancel()
                await self.fire(t)
                self.targets[t].set_destroyed()
                if not self.done:
                    pattern = self.pattern()
            elif self.pattern_done:
                break
            await self.nh.sleep(0.1)
        self.search.cancel()
        pattern.cancel()
        self.vision_proxies.xyz_points.stop()
        self.print_good("Done!")<|MERGE_RESOLUTION|>--- conflicted
+++ resolved
@@ -161,19 +161,13 @@
         #     blind=self.BLIND, speed=.25)
         print("Target normal: ", self.normal)
         print("Point: ", target_position)
-<<<<<<< HEAD
-        await self.move.set_position(
-            np.array([target_position[0], target_position[1], target_position[2]]),
-        ).go(blind=True, speed=0.5)
-=======
         await self.go(
             self.move().set_position(
-                np.array([target_position[0], target_position[1], target_position[2]])
+                np.array([target_position[0], target_position[1], target_position[2]]),
             ),
             blind=True,
             speed=0.5,
         )
->>>>>>> b94c1807
 
         self.print_good(
             "{} locked. Firing torpedoes. Hit confirmed, good job Commander.".format(
