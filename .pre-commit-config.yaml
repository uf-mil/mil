--- conflicted
+++ resolved
@@ -21,11 +21,7 @@
     hooks:
       - id: yamllint
   - repo: https://github.com/psf/black
-<<<<<<< HEAD
-    rev: 22.6.0
-=======
     rev: 22.8.0
->>>>>>> dad6350a
     hooks:
       - id: black
   - repo: https://github.com/pre-commit/mirrors-clang-format
