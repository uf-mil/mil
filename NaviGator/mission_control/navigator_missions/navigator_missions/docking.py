--- conflicted
+++ resolved
@@ -440,8 +440,7 @@
 
         return list
 
-<<<<<<< HEAD
-    def find_color(self, images, color): 
+    def find_color(self, images, centers): 
         # NOTE: An OpenCV window will open, close it to progress
         # Current iteration of find color works by looking through images, 
         # then cropping images to the gray backboard (crop_images() does not always crop),
@@ -449,12 +448,7 @@
         # non-gray values, returning Red Green Blue or Other.
         # Function does not always work, because the source image is weirdly cropped
         # or missing sometimes.
-=======
-    def find_color(self, images, centers):
-        print("Centers")
-        print(centers)
-
->>>>>>> 8af7791b
+
         for img in images:
             # Check if the image is empty before processing
             if img is None or img.size == 0:
