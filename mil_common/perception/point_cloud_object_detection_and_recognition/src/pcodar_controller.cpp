#include <pcl/point_cloud.h>
#include <pcl_conversions/pcl_conversions.h>
#include <pcl_ros/point_cloud.h>
#include <pcl_ros/transforms.h>

#include <boost/scope_exit.hpp>
#include <functional>
#include <point_cloud_object_detection_and_recognition/pcodar_controller.hpp>

namespace pcodar
{
NodeBase::NodeBase(ros::NodeHandle _nh)
  : nh_(_nh)
  , bounds_client_("/bounds_server", std::bind(&NodeBase::bounds_update_cb, this, std::placeholders::_1))
  , tf_listener(tf_buffer_, nh_)
  , global_frame_("enu")
  , config_server_(_nh)
  , intensity_filter_min_intensity(10)
  , intensity_filter_max_intensity(100)
  , objects_(std::make_shared<ObjectMap>())
{
  config_server_.setCallback(std::bind(&NodeBase::ConfigCallback, this, std::placeholders::_1, std::placeholders::_2));
}

void NodeBase::ConfigCallback(Config const& config, uint32_t level)
{
  if (!level || level & 16)
    ogrid_manager_.update_config(config);
}

void NodeBase::UpdateObjects()
{
  ogrid_manager_.update_ogrid(*objects_);
  auto objects_msg = objects_->to_msg();
  marker_manager_.update_markers();
  pub_objects_.publish(objects_msg);
}

void NodeBase::initialize()
{
  marker_manager_.initialize(nh_, objects_);
  ogrid_manager_.initialize(nh_);

  modify_classification_service_ = nh_.advertiseService("/database/requests", &NodeBase::DBQuery_cb, this);
  reset_service_ = nh_.advertiseService("reset", &NodeBase::Reset, this);

  // Publish PerceptionObjects
  pub_objects_ = nh_.advertise<mil_msgs::PerceptionObjectArray>("objects", 1);
}

bool NodeBase::transform_to_global(std::string const& frame, ros::Time const& time, Eigen::Affine3d& out,
                                   ros::Duration timeout)
{
  geometry_msgs::TransformStamped transform;
  try
  {
    transform = tf_buffer_.lookupTransform("enu", frame, time, timeout);
  }
  catch (tf2::TransformException& ex)
  {
    ROS_ERROR("%s", ex.what());
    return false;
  }
  out = tf2::transformToEigen(transform);
  return true;
}

bool NodeBase::bounds_update_cb(const mil_bounds::BoundsConfig& config)
{
  Eigen::Affine3d transform;
  if (!transform_to_global(config.frame, ros::Time::now(), transform, ros::Duration(10)))
    return false;

  bounds_ = boost::make_shared<point_cloud>();
  bounds_->push_back(point_t(config.x1, config.y1, config.z1));
  bounds_->push_back(point_t(config.x2, config.y2, config.z2));
  bounds_->push_back(point_t(config.x3, config.y3, config.z3));
  bounds_->push_back(point_t(config.x4, config.y4, config.z4));

  pcl::transformPointCloud(*bounds_, *bounds_, transform);
  ogrid_manager_.set_bounds(bounds_);

  return true;
}

bool NodeBase::DBQuery_cb(mil_msgs::ObjectDBQuery::Request& req, mil_msgs::ObjectDBQuery::Response& res)
{
  return objects_->DatabaseQuery(req, res);
}

bool NodeBase::Reset(std_srvs::Trigger::Request& req, std_srvs::Trigger::Response& res)
{
  marker_manager_.reset();
  objects_->objects_.clear();
  return true;
}

bool NodeBase::transform_point_cloud(const sensor_msgs::PointCloud2& pc_msg, point_cloud_i& out)
{
  Eigen::Affine3d transform;
  if (!transform_to_global(pc_msg.header.frame_id, pc_msg.header.stamp, transform))
    return false;

<<<<<<< HEAD
  // Transform from PCL2
  // pcl::PCLPointCloud2 pcl_pc2;
  // pcl_conversions::toPCL(pc_msg, pcl_pc2);
  // point_cloud_i pcloud;
  // pcl::fromPCLPointCloud2(pcl_pc2, pcloud);

=======
>>>>>>> a9548835
  // Change pc_msg to a new point cloud
  point_cloud_i pcloud;
  pcl::fromROSMsg(pc_msg, pcloud);

  out.clear();
  pcl::transformPointCloud(pcloud, out, transform);
  return true;
}

Node::Node(ros::NodeHandle _nh) : NodeBase(_nh)
{
  config_server_.setCallback(std::bind(&Node::ConfigCallback, this, std::placeholders::_1, std::placeholders::_2));

  // TODO: pull from params (currently misleading)
  // Currently based on WAMv in VRX, inflated x 1.2 for safety factor
  const double HALF_LENGTH = 2.739625 * 1.2;
  const double HALF_WIDTH = 2.02589 * 1.2;
  const double BOTTOM = -5.;
  const double TOP = 5.;
  Eigen::Vector4f min(-HALF_LENGTH, -HALF_WIDTH, BOTTOM, 1.);
  Eigen::Vector4f max(HALF_LENGTH, HALF_WIDTH, TOP, 1.);

  // Give the filter the footprint of the robot to remove from pointcloud
  input_cloud_filter_.set_robot_footprint(min, max);
}

void Node::update_config(Config const& config)
{
  this->intensity_filter_min_intensity = config.intensity_filter_min_intensity;
  this->intensity_filter_max_intensity = config.intensity_filter_max_intensity;
}

void Node::ConfigCallback(Config const& config, uint32_t level)
{
  NodeBase::ConfigCallback(config, level);
  if (!level || level & 1)
    persistent_cloud_builder_.update_config(config);
  if (!level || level & 2)
    persistent_cloud_filter_.update_config(config);
  if (!level || level & 4)
    detector_.update_config(config);
  if (!level || level & 8)
    ass.update_config(config);
  if (!level || level & 32)
    this->update_config(config);
}

void Node::initialize()
{
  NodeBase::initialize();
  // Subscribe to odom
  fr_sub = nh_.subscribe("/FR_motor/cmd", 1, &Node::thrust_fr_cb, this);
  fl_sub = nh_.subscribe("/FL_motor/cmd", 1, &Node::thrust_fl_cb, this);

  // Subscribe pointcloud
  pc_sub = nh_.subscribe("/velodyne_points", 1, &Node::velodyne_cb, this);

  // Publish occupancy grid and visualization markers
  pub_pcl_ = nh_.advertise<point_cloud>("persist_pcl", 1);
}

bool Node::Reset(std_srvs::Trigger::Request& req, std_srvs::Trigger::Response& res)
{
  if (!NodeBase::Reset(req, res))
    return false;
  persistent_cloud_builder_.clear();
  res.success = true;
  return true;
}

void Node::velodyne_cb(const sensor_msgs::PointCloud2ConstPtr& pcloud)
{
  BOOST_SCOPE_EXIT(this_)
  {
    this_->UpdateObjects();
  }
  BOOST_SCOPE_EXIT_END

  point_cloud_i_ptr pc = boost::make_shared<point_cloud_i>();
  // Transform new pointcloud to ENU
  if (!transform_point_cloud(*pcloud, *pc))
    return;

<<<<<<< HEAD
  // our new filter vvv
  pcl::PassThrough<pointi_t> _temp_intensity_filter;
  _temp_intensity_filter.setInputCloud(pc);
  _temp_intensity_filter.setFilterFieldName("intensity");
  _temp_intensity_filter.setFilterLimits(10, 100);
  point_cloud_ptr pc_without_i = boost::make_shared<point_cloud>();
  point_cloud_i_ptr pc_i_filtered = boost::make_shared<point_cloud_i>();
  _temp_intensity_filter.filter(*pc_i_filtered);
=======
  // Intensity filter
  pcl::PassThrough<pointi_t> _intensity_filter;
  _intensity_filter.setInputCloud(pc);
  _intensity_filter.setFilterFieldName("intensity");
  _intensity_filter.setFilterLimits(this->intensity_filter_min_intensity, this->intensity_filter_max_intensity);
  point_cloud_ptr pc_without_i = boost::make_shared<point_cloud>();
  point_cloud_i_ptr pc_i_filtered = boost::make_shared<point_cloud_i>();
  _intensity_filter.filter(*pc_i_filtered);
>>>>>>> a9548835

  pc_without_i->points.resize(pc_i_filtered->size());
  for (size_t i = 0; i < pc_i_filtered->points.size(); i++)
  {
    pc_without_i->points[i].x = pc_i_filtered->points[i].x;
    pc_without_i->points[i].y = pc_i_filtered->points[i].y;
    pc_without_i->points[i].z = pc_i_filtered->points[i].z;
  }

  // Get current pose of robot to filter neaby points
  Eigen::Affine3d robot_transform;
  if (!transform_to_global("wamv/base_link", pcloud->header.stamp, robot_transform))
    return;
  input_cloud_filter_.set_robot_pose(robot_transform);

  // Filter out bounds / robot
  point_cloud_ptr filtered_pc = boost::make_shared<point_cloud>();
  input_cloud_filter_.filter(pc_without_i, *filtered_pc);

  // Add pointcloud to persistent cloud
  persistent_cloud_builder_.add_point_cloud(filtered_pc);

  // Get persistent cloud and publish for debug
  auto accrued = persistent_cloud_builder_.get_point_cloud();

  // Filter out outliers
  point_cloud_ptr filtered_accrued = boost::make_shared<point_cloud>();
  persistent_cloud_filter_.filter(accrued, *filtered_accrued);

  // Publish accrued cloud
  (*filtered_accrued).header.frame_id = "enu";  //
  pub_pcl_.publish(filtered_accrued);

  // Skip object detection if all points where filtered out
  // Get object clusters from persistent pointcloud
  if ((*filtered_accrued).empty())
    ROS_WARN_ONCE("Filtered pointcloud had no points. Consider changing filter parameters.");

  clusters_t clusters = detector_.get_clusters(filtered_accrued);

  // Associate current clusters with old ones
  ass.associate(*objects_, *filtered_accrued, clusters, thrust_back);
}

bool Node::bounds_update_cb(const mil_bounds::BoundsConfig& config)
{
  if (!NodeBase::bounds_update_cb(config))
    return false;
  input_cloud_filter_.set_bounds(bounds_);
  return true;
}

void Node::thrust_fl_cb(const roboteq_msgs::Command& thrust)
{
  fl_back = thrust.setpoint < 0;
  if (fr_back && fl_back)
  {
    thrust_back = ros::Time::now();
  }
}

void Node::thrust_fr_cb(const roboteq_msgs::Command& thrust)
{
  fr_back = thrust.setpoint < 0;
  if (fr_back && fl_back)
  {
    thrust_back = ros::Time::now();
  }
}

}  // namespace pcodar<|MERGE_RESOLUTION|>--- conflicted
+++ resolved
@@ -101,15 +101,6 @@
   if (!transform_to_global(pc_msg.header.frame_id, pc_msg.header.stamp, transform))
     return false;
 
-<<<<<<< HEAD
-  // Transform from PCL2
-  // pcl::PCLPointCloud2 pcl_pc2;
-  // pcl_conversions::toPCL(pc_msg, pcl_pc2);
-  // point_cloud_i pcloud;
-  // pcl::fromPCLPointCloud2(pcl_pc2, pcloud);
-
-=======
->>>>>>> a9548835
   // Change pc_msg to a new point cloud
   point_cloud_i pcloud;
   pcl::fromROSMsg(pc_msg, pcloud);
@@ -193,16 +184,6 @@
   if (!transform_point_cloud(*pcloud, *pc))
     return;
 
-<<<<<<< HEAD
-  // our new filter vvv
-  pcl::PassThrough<pointi_t> _temp_intensity_filter;
-  _temp_intensity_filter.setInputCloud(pc);
-  _temp_intensity_filter.setFilterFieldName("intensity");
-  _temp_intensity_filter.setFilterLimits(10, 100);
-  point_cloud_ptr pc_without_i = boost::make_shared<point_cloud>();
-  point_cloud_i_ptr pc_i_filtered = boost::make_shared<point_cloud_i>();
-  _temp_intensity_filter.filter(*pc_i_filtered);
-=======
   // Intensity filter
   pcl::PassThrough<pointi_t> _intensity_filter;
   _intensity_filter.setInputCloud(pc);
@@ -211,7 +192,6 @@
   point_cloud_ptr pc_without_i = boost::make_shared<point_cloud>();
   point_cloud_i_ptr pc_i_filtered = boost::make_shared<point_cloud_i>();
   _intensity_filter.filter(*pc_i_filtered);
->>>>>>> a9548835
 
   pc_without_i->points.resize(pc_i_filtered->size());
   for (size_t i = 0; i < pc_i_filtered->points.size(); i++)
