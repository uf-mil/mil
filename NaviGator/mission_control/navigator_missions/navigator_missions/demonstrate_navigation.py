#!/usr/bin/env python3
import numpy as np
from mil_misc_tools import ThrowingArgumentParser
from mil_tools import rosmsg_to_numpy
<<<<<<< HEAD
from twisted.internet import defer
=======
>>>>>>> 8bd778bc
from std_srvs.srv import SetBoolRequest

from .navigator import Navigator


class DemonstrateNavigation(Navigator):
    """
    Mission for the "Demonstrate Navigation And Control" challenge.
    May either use the objects in PCODAR or to clicked points.
    TODO: check that moves were completed successfully
    """

    START_MARGIN_METERS = 4.0
    END_MARGIN_METERS = 5.0

    @classmethod
    def init(cls):
        parser = ThrowingArgumentParser(description="Navigation Pass Mission")
        parser.add_argument(
            "--use-pcodar",
            dest="pcodar",
            action="store_true",
            help="User PCODAR objects instead of clicked point",
        )
        parser.add_argument(
            "-m",
            "--moves",
            dest="num_moves",
            type=int,
            default=5,
            help="Number of moves to make, more is more likely to not leave gate",
        )
        cls.parser = parser

    @classmethod
    def decode_parameters(cls, parameters):
        argv = parameters.split()
        return cls.parser.parse_args(argv)

    async def run(self, parameters):
        # Go to autonomous mode
<<<<<<< HEAD
        yield self.set_classifier_enabled.wait_for_service()
        yield self.set_classifier_enabled(SetBoolRequest(data=True))
        yield self.nh.sleep(4)
        yield self.change_wrench("autonomous")
=======
        await self.set_classifier_enabled.wait_for_service()
        await self.set_classifier_enabled(SetBoolRequest(data=True))
        await self.nh.sleep(4)
        await self.change_wrench("autonomous")
>>>>>>> 8bd778bc
        if not parameters.pcodar:
            print(1)
            self.send_feedback(
                "Please click between the end tower of the navigation pass."
            )
            target_point = await self.rviz_point.get_next_message()
            target_point = rosmsg_to_numpy(target_point.point)
            us = (await self.tx_pose())[0]
            us = (await self.tx_pose())[0]
            distance = np.linalg.norm(target_point - us) + self.END_MARGIN_METERS
            distance_per_move = distance / parameters.num_moves
            for i in range(parameters.num_moves):
                self.send_feedback(f"Doing move {i + 1}/{parameters.num_moves}")
                await self.move.look_at(target_point).forward(distance_per_move).go(
                    blind=True
                )
            return True
        else:
<<<<<<< HEAD
            _, closest_reds = yield self.get_sorted_objects("white_cylinder", 2)
            _, closest_greens = yield self.get_sorted_objects("red_cylinder", 2)
=======
            await self.nh.sleep(1)
            _, closest_reds = await self.get_sorted_objects("mb_marker_buoy_red", 2)
            _, closest_greens = await self.get_sorted_objects("mb_marker_buoy_green", 2)
>>>>>>> 8bd778bc

            # Rename the totems for their symantic name
            green_close = closest_greens[0]
            green_far = closest_greens[1]
            red_close = closest_reds[0]
            red_far = closest_reds[1]

            # Get the two center points between gata markers
            begin_midpoint = (green_close + red_close) / 2.0
            end_midpoint = (green_far + red_far) / 2.0

            # Start a little behind the entrance
            await self.move.set_position(begin_midpoint).look_at(end_midpoint).backward(
                self.START_MARGIN_METERS
            ).go()
            # Then move a little passed the exit
            await self.move.look_at(end_midpoint).set_position(end_midpoint).forward(
                self.END_MARGIN_METERS
<<<<<<< HEAD
            ).go()
            defer.returnValue(True)
=======
            ).go(blind=True)
            return True
>>>>>>> 8bd778bc
<|MERGE_RESOLUTION|>--- conflicted
+++ resolved
@@ -2,10 +2,6 @@
 import numpy as np
 from mil_misc_tools import ThrowingArgumentParser
 from mil_tools import rosmsg_to_numpy
-<<<<<<< HEAD
-from twisted.internet import defer
-=======
->>>>>>> 8bd778bc
 from std_srvs.srv import SetBoolRequest
 
 from .navigator import Navigator
@@ -47,17 +43,10 @@
 
     async def run(self, parameters):
         # Go to autonomous mode
-<<<<<<< HEAD
-        yield self.set_classifier_enabled.wait_for_service()
-        yield self.set_classifier_enabled(SetBoolRequest(data=True))
-        yield self.nh.sleep(4)
-        yield self.change_wrench("autonomous")
-=======
         await self.set_classifier_enabled.wait_for_service()
         await self.set_classifier_enabled(SetBoolRequest(data=True))
         await self.nh.sleep(4)
         await self.change_wrench("autonomous")
->>>>>>> 8bd778bc
         if not parameters.pcodar:
             print(1)
             self.send_feedback(
@@ -76,14 +65,9 @@
                 )
             return True
         else:
-<<<<<<< HEAD
-            _, closest_reds = yield self.get_sorted_objects("white_cylinder", 2)
-            _, closest_greens = yield self.get_sorted_objects("red_cylinder", 2)
-=======
             await self.nh.sleep(1)
             _, closest_reds = await self.get_sorted_objects("mb_marker_buoy_red", 2)
             _, closest_greens = await self.get_sorted_objects("mb_marker_buoy_green", 2)
->>>>>>> 8bd778bc
 
             # Rename the totems for their symantic name
             green_close = closest_greens[0]
@@ -102,10 +86,5 @@
             # Then move a little passed the exit
             await self.move.look_at(end_midpoint).set_position(end_midpoint).forward(
                 self.END_MARGIN_METERS
-<<<<<<< HEAD
-            ).go()
-            defer.returnValue(True)
-=======
             ).go(blind=True)
-            return True
->>>>>>> 8bd778bc
+            return True