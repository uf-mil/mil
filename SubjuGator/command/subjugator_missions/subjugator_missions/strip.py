from mil_misc_tools import text_effects

from .sub_singleton import SubjuGatorMission

SPEED_LIMIT = 0.5  # m/s

fprint = text_effects.FprintFactory(title="STRIPPER", msg_color="cyan").fprint


class Strip(SubjuGatorMission):
    async def pitch(self):
        start = self.move().forward(0).zero_roll_and_pitch()
        pitches = [start.pitch_down_deg(7), start] * 5
        for p in pitches:
            await p.go(speed=0.1)

    async def run(self, args):
        fprint("Starting...")
        sub_start_position, sub_start_orientation = await self.tx_pose()
        fprint(sub_start_orientation)
        await self.nh.sleep(2)

        sub_start = self.move().forward(0).zero_roll_and_pitch()
        await sub_start.down(0.15).set_orientation(sub_start_orientation).go(speed=0.1)
        await self.nh.sleep(3)

        start = sub_start.forward(0).zero_roll_and_pitch()
        # fprint('Searching... pitching...')
        # await pitch(sub)
        fprint("Moving to gate")
        gate = start.forward(3).down(0.2)
        await gate.go(speed=SPEED_LIMIT)
        await self.nh.sleep(5)
        # fprint('Searching... pitching')
        # await pitch(sub)
        fprint("Going right in front of pole")
        pole = gate.forward(8.6).down(0.5)
        await pole.go(speed=SPEED_LIMIT)
        await self.nh.sleep(5)

        fprint("Going around pole")
        offset_left = 1.5
        offset_forward = 2

        pole_l = pole.left(offset_left).set_orientation(sub_start_orientation)
        await pole_l.go(speed=SPEED_LIMIT)
        await self.nh.sleep(3)

        pole_f = pole_l.forward(offset_forward).yaw_right_deg(10)
        await pole_f.go(speed=SPEED_LIMIT)
        await self.nh.sleep(3)

        pole_r = self.move().right(offset_left * 2)
        await pole_r.go(speed=SPEED_LIMIT)
        await self.nh.sleep(3)

        pole_b = pole_r.backward(offset_forward + offset_forward)
        await pole_b.go(speed=SPEED_LIMIT)
        await self.nh.sleep(3)

        await self.move().strafe_left(offset_left).go(speed=SPEED_LIMIT)
        await self.nh.sleep(5)

        fprint("Turning back to gate")
        # await pole.backward(1).go(speed=SPEED_LIMIT)
        await self.nh.sleep(5)
        fprint("Look at gate")
<<<<<<< HEAD
        await self.move.look_at(gate._pose.position).yaw_left_deg(10).go(
            speed=SPEED_LIMIT,
=======
        await self.move().look_at(gate._pose.position).yaw_left_deg(10).go(
            speed=SPEED_LIMIT
>>>>>>> b94c1807
        )
        await self.nh.sleep(5)
        #        fprint('Going to gate')
        await self.move().forward(8.9).depth(0.6).go(speed=SPEED_LIMIT)


#        await start.go(speed=SPEED_LIMIT)
# await gate.yaw_left_deg(180).down(0.1).go(speed=SPEED_LIMIT)
#        await self.nh.sleep(5)
#        fprint('Go past through gate')
#        await start.yaw_left_deg(180).go(speed=SPEED_LIMIT)<|MERGE_RESOLUTION|>--- conflicted
+++ resolved
@@ -65,13 +65,8 @@
         # await pole.backward(1).go(speed=SPEED_LIMIT)
         await self.nh.sleep(5)
         fprint("Look at gate")
-<<<<<<< HEAD
-        await self.move.look_at(gate._pose.position).yaw_left_deg(10).go(
+        await self.move().look_at(gate._pose.position).yaw_left_deg(10).go(
             speed=SPEED_LIMIT,
-=======
-        await self.move().look_at(gate._pose.position).yaw_left_deg(10).go(
-            speed=SPEED_LIMIT
->>>>>>> b94c1807
         )
         await self.nh.sleep(5)
         #        fprint('Going to gate')
