--- conflicted
+++ resolved
@@ -2,11 +2,7 @@
 import numpy as np
 from mil_misc_tools import ThrowingArgumentParser
 from mil_tools import rosmsg_to_numpy
-<<<<<<< HEAD
-=======
-from twisted.internet import defer
 from std_srvs.srv import SetBoolRequest
->>>>>>> e7043dbf
 
 from .navigator import Navigator
 
@@ -47,21 +43,17 @@
 
     async def run(self, parameters):
         # Go to autonomous mode
-<<<<<<< HEAD
+        await self.set_classifier_enabled.wait_for_service()
+        await self.set_classifier_enabled(SetBoolRequest(data=True))
+        await self.nh.sleep(4)
         await self.change_wrench("autonomous")
-=======
-        yield self.set_classifier_enabled.wait_for_service()
-        yield self.set_classifier_enabled(SetBoolRequest(data=True))
-        yield self.nh.sleep(4)
-        yield self.change_wrench("autonomous")
->>>>>>> e7043dbf
         if not parameters.pcodar:
             self.send_feedback(
                 "Please click between the end tower of the navigation pass."
             )
             target_point = await self.rviz_point.get_next_message()
             target_point = rosmsg_to_numpy(target_point.point)
-            us = (self.tx_pose)[0]
+            us = (self.tx_pose())[0]
             distance = np.linalg.norm(target_point - us) + self.END_MARGIN_METERS
             distance_per_move = distance / parameters.num_moves
             for i in range(parameters.num_moves):
@@ -71,13 +63,8 @@
                 )
             return True
         else:
-<<<<<<< HEAD
-            _, closest_reds = await self.get_sorted_objects("totem_red", 2)
-            _, closest_greens = await self.get_sorted_objects("totem_green", 2)
-=======
-            _, closest_reds = yield self.get_sorted_objects("mb_marker_buoy_red", 2)
-            _, closest_greens = yield self.get_sorted_objects("mb_marker_buoy_green", 2)
->>>>>>> e7043dbf
+            _, closest_reds = await self.get_sorted_objects("mb_marker_buoy_red", 2)
+            _, closest_greens = await self.get_sorted_objects("mb_marker_buoy_green", 2)
 
             # Rename the totems for their symantic name
             green_close = closest_greens[0]
