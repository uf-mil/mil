#!/usr/bin/python3
import rospy
from mil_usb_to_can import CANDeviceHandle
from ros_alarms import AlarmBroadcaster, AlarmListener
from ros_alarms_msgs.msg import Alarm
from rospy.timer import TimerEvent
from std_srvs.srv import SetBool, SetBoolRequest, SetBoolResponse
from subjugator_msgs.msg import Thrust

from .packets import (
    KILL_SEND_ID,
    THRUST_SEND_ID,
    HeartbeatMessage,
    KillMessage,
    StatusMessage,
    ThrustPacket,
)
from .thruster import make_thruster_dictionary


class ThrusterAndKillBoard(CANDeviceHandle):
    """
    Device handle for the thrust and kill board.
    """

    def __init__(self, *args, **kwargs):
        super().__init__(*args, **kwargs)
        # Initialize thruster mapping from params
<<<<<<< HEAD
        self.thrusters, self.name2id_map = make_thruster_dictionary(
=======
        self.thrusters, self.name_to_id = make_thruster_dictionary(
>>>>>>> c635a958
            rospy.get_param("/thruster_layout/thrusters"),
        )
        # Tracks last hw-kill alarm update
        self._last_hw_kill = None
        # Tracks last go status broadcasted
        self._last_go = None
        # Used to raise/clear hw-kill when board updates
        self._kill_broadcaster = AlarmBroadcaster("hw-kill")
        # Alarm broadaster for GO command
        self._go_alarm_broadcaster = AlarmBroadcaster("go")
        # Listens to hw-kill updates to ensure another nodes doesn't manipulate it
        self._hw_kill_listener = AlarmListener(
            "hw-kill",
            callback_funct=self.on_hw_kill,
        )
        # Provide service for alarm handler to set/clear the motherboard kill
        self._unkill_service = rospy.Service(
            "/set_mobo_kill",
            SetBool,
            self.set_mobo_kill,
        )
        # Sends heartbeat to board
        self._heartbeat_timer = rospy.Timer(rospy.Duration(0.4), self.send_heartbeat)
        # Create a subscribe for thruster commands
        self._sub = rospy.Subscriber(
            "/thrusters/thrust",
            Thrust,
            self.on_command,
            queue_size=10,
        )

    def set_mobo_kill(self, req: SetBoolRequest) -> SetBoolResponse:
        """
        Called on service calls to ``/set_mobo_kill``, sending the appropriate
        packet to the board to unassert or assert to motherboard-origin kill.

        Args:
            req (SetBoolRequest): The service request.

        Returns:
            SetBoolResponse: The service response.
        """
        self.send_data(
            bytes(
                KillMessage.create_kill_message(
                    command=True,
                    hard=False,
                    asserted=req.data,
                ),
            ),
            can_id=KILL_SEND_ID,
        )
        return SetBoolResponse(success=True)

    def send_heartbeat(self, _: TimerEvent) -> None:
        """
        Send a special heartbeat packet. Called by a recurring timer set upon
        initialization.
        """
        self.send_data(bytes(HeartbeatMessage.create()), can_id=KILL_SEND_ID)

    def on_hw_kill(self, alarm: Alarm) -> None:
        """
        Update the classes' hw-kill alarm to the latest update.

        Args:
            alarm (:class:`~ros_alarms.msg._Alarm.Alarm`): The alarm message to update with.
        """
        self._last_hw_kill = alarm

    def on_command(self, msg: Thrust) -> None:
        """
        When a thrust command message is received from the Subscriber, send the appropriate packet
        to the board.

        Args:
            msg (Thrust): The thrust message.
        """
        for cmd in msg.thruster_commands:
            # If we don't have a mapping for this thruster, ignore it
            if cmd.name not in self.thrusters:
                rospy.logwarn(
                    "Command received for {}, but this is not a thruster.".format(
                        cmd.name,
                    ),
                )
                continue
            # Map commanded thrust (in newetons) to effort value (-1 to 1)
            effort = self.thrusters[cmd.name].effort_from_thrust(cmd.thrust)
            # Send packet to command specified thruster the specified force
            packet = ThrustPacket.create_thrust_packet(
<<<<<<< HEAD
                self.name2id_map[cmd.name],
=======
                self.name_to_id[cmd.name],
>>>>>>> c635a958
                effort,
            )
            self.send_data(bytes(packet), can_id=THRUST_SEND_ID)

    def update_hw_kill(self, status: StatusMessage) -> None:
        """
        If needed, update the hw-kill alarm so it reflects the latest status from the board.

        Args:
            status (StatusMessage): The status message.
        """
        # Set severity / problem message appropriately
        severity = 0
        message = ""
        if status.hard_killed:
            severity = 2
            message = "Hard kill"
        elif status.soft_killed is True:
            severity = 1
            reasons = []
            if status.switch_soft_kill:
                reasons.append("switch")
            if status.mobo_soft_kill:
                reasons.append("mobo")
            if status.heartbeat_lost:
                reasons.append("heartbeat")
            message = "Soft kill from: " + ",".join(reasons)
        raised = severity != 0

        # If the current status differs from the alarm, update the alarm
        if (
            self._last_hw_kill is None
            or self._last_hw_kill.raised != raised
            or self._last_hw_kill.problem_description != message
            or self._last_hw_kill.severity != severity
        ):
            if raised:
                self._kill_broadcaster.raise_alarm(
                    severity=severity,
                    problem_description=message,
                )
            else:
                self._kill_broadcaster.clear_alarm(severity=severity)

    def on_data(self, data: bytes) -> None:
        """
        Parse the two bytes and raise kills according to a set of specifications
        listed below.

        Specifications of the first byte (where "asserted" is 1 and "unasserted" is 0):

        +------------+-------------------------------------------+
        | First Byte | Meaning                                   |
        +============+===========================================+
        | Bit 7      | Hard kill status, changed by the Hall     |
        |            | Effect switch. If this becomes 1, the     |
        |            | shutdown procedure begins.                |
        +------------+-------------------------------------------+
        | Bit 6      | The generalized soft kill status. Becomes |
        |            | 1 if any of the specific soft kill flags  |
        |            | become 1. Returns to 0 if all kills are   |
        |            | cleared and the thrusters are done        |
        |            | re-initializing.                          |
        +------------+-------------------------------------------+
        | Bit 5      | Soft kill flag for the Hall Effect sensor |
        +------------+-------------------------------------------+
        | Bit 4      | Motherboard command soft kill flag.       |
        +------------+-------------------------------------------+
        | Bit 3      | Soft kill indicating heartbeat was lost.  |
        |            | Times out after one second.               |
        +------------+-------------------------------------------+
        | Bit 2      |                                           |
        | Bit 1      | Reserved flags.                           |
        | Bit 0      |                                           |
        +------------+-------------------------------------------+

        Specifications of the second byte (where "pressed" is 1 and "unpressed" is 0):

        +-------------+-------------------------------------------+
        | Second Byte | Meaning                                   |
        +=============+===========================================+
        | Bit 7       | Hard kill status representing the Hall    |
        |             | Effect switch. If this becomes 0 ("on"),  |
        |             | the hard kill in the previous byte        |
        |             | becomes 1.                                |
        +-------------+-------------------------------------------+
        | Bit 6       | The soft kill status of the Hall Effect   |
        |             | sensor. If this is "pressed" (1) then bit |
        |             | 5 of the previous byte becomes "unkilled" |
        |             | (0). Removing the magnet "unpresses" the  |
        |             | switch.                                   |
        +-------------+-------------------------------------------+
        | Bit 5       | Go Hall Effect switch status. "Pressed"   |
        |             | is 1, removing the magnet "unpresses" the |
        |             | switch.                                   |
        +-------------+-------------------------------------------+
        | Bit 4       | Thruster initializing status. Becomes 1   |
        |             | when the board is unkilling and starts    |
        |             | powering thrusters. After the "grace      |
        |             | period" it becomes 0 and the overall soft |
        |             | kill status becomes 0. The flag also      |
        |             | becomes 0 if killed in the middle of      |
        |             | initializing thrusters.                   |
        +-------------+-------------------------------------------+
        | Bit 3       |                                           |
        | Bit 2       |                                           |
        | Bit 1       | Reserved flags.                           |
        | Bit 0       |                                           |
        +-------------+-------------------------------------------+
        """
        status = StatusMessage.from_bytes(data)
        self.update_hw_kill(status)

        go = status.go_switch
        if self._last_go is None or go != self._last_go:
            if go:
                self._go_alarm_broadcaster.raise_alarm(
                    problem_description="Go plug pulled!",
                )
            else:
                self._go_alarm_broadcaster.clear_alarm(
                    problem_description="Go plug returned",
                )
            self._last_go = go<|MERGE_RESOLUTION|>--- conflicted
+++ resolved
@@ -26,11 +26,7 @@
     def __init__(self, *args, **kwargs):
         super().__init__(*args, **kwargs)
         # Initialize thruster mapping from params
-<<<<<<< HEAD
-        self.thrusters, self.name2id_map = make_thruster_dictionary(
-=======
         self.thrusters, self.name_to_id = make_thruster_dictionary(
->>>>>>> c635a958
             rospy.get_param("/thruster_layout/thrusters"),
         )
         # Tracks last hw-kill alarm update
@@ -122,11 +118,7 @@
             effort = self.thrusters[cmd.name].effort_from_thrust(cmd.thrust)
             # Send packet to command specified thruster the specified force
             packet = ThrustPacket.create_thrust_packet(
-<<<<<<< HEAD
-                self.name2id_map[cmd.name],
-=======
                 self.name_to_id[cmd.name],
->>>>>>> c635a958
                 effort,
             )
             self.send_data(bytes(packet), can_id=THRUST_SEND_ID)
