--- conflicted
+++ resolved
@@ -15,11 +15,7 @@
     hooks:
       - id: yamllint
   - repo: https://github.com/psf/black
-<<<<<<< HEAD
-    rev: 23.7.0
-=======
     rev: 23.9.1
->>>>>>> 65d92ee8
     hooks:
       - id: black
   - repo: https://github.com/pre-commit/mirrors-clang-format
@@ -27,11 +23,7 @@
     hooks:
       - id: clang-format
   - repo: https://github.com/PyCQA/autoflake
-<<<<<<< HEAD
-    rev: v2.2.0
-=======
     rev: v2.2.1
->>>>>>> 65d92ee8
     hooks:
       - id: autoflake
         args: [--remove-all-unused-imports, --ignore-init-module-imports]
@@ -48,11 +40,7 @@
         exclude: ^docker|deprecated|NaviGator/simulation/VRX
   - repo: https://github.com/astral-sh/ruff-pre-commit
     # Ruff version.
-<<<<<<< HEAD
-    rev: 'v0.0.282'
-=======
     rev: 'v0.0.292'
->>>>>>> 65d92ee8
     hooks:
       - id: ruff
         args: [--fix, --exit-non-zero-on-fix]
