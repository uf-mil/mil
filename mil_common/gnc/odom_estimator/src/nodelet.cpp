--- conflicted
+++ resolved
@@ -287,11 +287,7 @@
     if (good.size() >= 3)
     {
       last_good_dvl = msg.header.stamp;
-<<<<<<< HEAD
-      //std::cout << "got dvl" << std::endl;
-=======
       // std::cout << "got dvl" << std::endl;
->>>>>>> a73a5f2c
     }
     else
     {
