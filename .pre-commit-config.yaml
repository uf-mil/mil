--- conflicted
+++ resolved
@@ -40,11 +40,7 @@
         exclude: ^docker|deprecated|NaviGator/simulation/VRX
   - repo: https://github.com/astral-sh/ruff-pre-commit
     # Ruff version.
-<<<<<<< HEAD
     rev: 'v0.5.2'
-=======
-    rev: 'v0.5.0'
->>>>>>> 5ad56929
     hooks:
       - id: ruff
         args: [--fix, --exit-non-zero-on-fix]
