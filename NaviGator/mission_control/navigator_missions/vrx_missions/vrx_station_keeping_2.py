--- conflicted
+++ resolved
@@ -17,10 +17,6 @@
         await self.wait_for_task_such_that(
             lambda task: task.state in ["ready", "running"]
         )
-<<<<<<< HEAD
-        await self.reset_pcodar()
-=======
->>>>>>> 42f2566f
 
         self.send_feedback("Waiting for station keeping goal")
         goal_msg = await self.get_latching_msg(self.station_keep_goal)
