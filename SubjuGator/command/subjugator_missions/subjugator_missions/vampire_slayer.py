import numpy as np
import visualization_msgs.msg as visualization_msgs
from geometry_msgs.msg import Point, Vector3
from image_geometry import PinholeCameraModel
from mil_misc_tools import FprintFactory, text_effects
from mil_ros_tools import rosmsg_to_numpy
from sensor_msgs.msg import CameraInfo
from visualization_msgs.msg import Marker, MarkerArray

from .sub_singleton import SubjuGatorMission

fprint = text_effects.FprintFactory(title="VAMPIRES", msg_color="cyan").fprint

pub_cam_ray = None

SPEED = 0.25

X_OFFSET = 0
Y_OFFSET = 0
Z_OFFSET = 0


class VampireSlayer(SubjuGatorMission):
    async def run(self, args):
        await self.vision_proxies.xyz_points.start()

        global SPEED
        global pub_cam_ray
        fprint("Enabling cam_ray publisher")
        pub_cam_ray = self.nh.advertise("/vamp/cam_ray", Marker)
        await pub_cam_ray.setup()

        await self.nh.sleep(1)

        fprint("Connecting camera")

        cam_info_sub = self.nh.subscribe("/camera/front/left/camera_info", CameraInfo)
        await cam_info_sub.setup()

        fprint("Obtaining cam info message")
        cam_info = await cam_info_sub.get_next_message()
        model = PinholeCameraModel()
        model.fromCameraInfo(cam_info)

        #   enable_service = self.nh.get_service_client("/vamp/enable", SetBool)
        #   await enable_service(SetBoolRequest(data=True))

        #        try:
        #            vamp_axros = await self.nh.get_service_client('/guess_location',
        #                                                          GuessRequest)
        #            vamp_req = await vamp_axros(GuessRequestRequest(item='vampire_slayer'))
        #            if vamp_req.found is False:
        #                use_prediction = False
        #                fprint(
        #                    'Forgot to add vampires to guess?',
        #                    msg_color='yellow')
        #            else:
        #                fprint('Found vampires.', msg_color='green')
        #                await self.move.set_position(mil_ros_tools.rosmsg_to_numpy(vamp_req.location.pose.position)).depth(0.5).go(speed=0.4)
        #        except Exception as e:
        #            fprint(e)

        markers = MarkerArray()
        pub_markers = self.nh.advertise("/torpedo/rays", MarkerArray)
        await pub_markers.setup()
        pub_markers.publish(markers)
        """
        Move Pattern
        """
        await self.go(self.move().left(1))
        await self.nh.sleep(2)
        await self.go(self.move().right(2))
        await self.nh.sleep(2)
        await self.go(self.move().down(0.5))
        await self.nh.sleep(2)
        await self.go(self.move().up(0.5))
        await self.go(self.move().forward(0.75))
        await self.nh.sleep(2)
        await self.go(self.move().right(0.75))
        await self.nh.sleep(2)
        await self.go(self.move().backward(0.75))
        await self.go(self.move().left(1))
        """
        Did we find something?
        """
        res = await self.vision_proxies.xyz_points.get_pose(target="buoy")
        MISSION = "Vampires"
        print_info = FprintFactory(title=MISSION).fprint

        if res.found:
            print_info("CHARGING BUOY")
            target_pose = rosmsg_to_numpy(res.pose.pose.position)
            target_normal = rosmsg_to_numpy(res.pose.pose.orientation)[:2]
            print("Normal: ", target_normal)
            await self.go(self.move(), blind=True, speed=0.1)  # Station hold
            await self._tf_listener.get_transform("map", "/base_link")
            target_position = target_pose
            #            target_position = target_pose / target_normal

            sub_pos = await self.tx_pose()
            print("Current Sub Position: ", sub_pos)

            print("Map Position: ", target_position)
            # sub_pos = transform._q_mat.dot(sub_pos[0] - transform._p)
            # target_position = target_position - sub_pos[0]
            # await self.move.look_at_without_pitching(target_position).go(blind=True, speed=.25)
            # await self.move.relative(np.array([0, target_position[1], 0])).go(blind=True, speed=.1)
            # Don't hit buoy yet
            print("MOVING TO X: ", target_position[0])
            print("MOVING TO Y: ", target_position[1])
<<<<<<< HEAD
            await self.move.set_position(
                np.array([target_position[0], target_position[1], target_position[2]]),
            ).go(blind=True, speed=0.1)
=======
            await self.go(
                self.move().set_position(
                    np.array(
                        [target_position[0], target_position[1], target_position[2]]
                    )
                ),
                blind=True,
                speed=0.1,
            )
>>>>>>> b94c1807
            # Go behind it
            # print('Going behind target')
            # await self.move.right(4).go(speed=1)
            # await self.move.forward(4).go(speed=1)
            # await self.move.left(4).go(speed=1)
            # Hit buoy
            # print('Hitting Target')
            # await self.move.strafe_backward(Y_OFFSET).go(speed=1)
            print_info("Slaying the Vampire, good job Inquisitor.")
            sub_pos = await self.tx_pose()
            print("Current Sub Position: ", sub_pos)
            marker = Marker(
                ns="buoy",
                action=visualization_msgs.Marker.ADD,
                type=Marker.ARROW,
                scale=Vector3(0.2, 0.5, 0),
                points=np.array([Point(0, 0, 0), res.pose.pose.position]),
            )
            marker.id = 3
            marker.header.frame_id = "/base_link"
            marker.color.r = 1
            marker.color.g = 0
            marker.color.a = 1
            markers.markers.append(marker)
            pub_markers.publish(markers)

            await self.nh.sleep(0.5)  # Throttle service calls
            # print_info(info)
            self.vision_proxies.xyz_points.stop()<|MERGE_RESOLUTION|>--- conflicted
+++ resolved
@@ -108,21 +108,15 @@
             # Don't hit buoy yet
             print("MOVING TO X: ", target_position[0])
             print("MOVING TO Y: ", target_position[1])
-<<<<<<< HEAD
-            await self.move.set_position(
-                np.array([target_position[0], target_position[1], target_position[2]]),
-            ).go(blind=True, speed=0.1)
-=======
             await self.go(
                 self.move().set_position(
                     np.array(
-                        [target_position[0], target_position[1], target_position[2]]
-                    )
+                        [target_position[0], target_position[1], target_position[2]],
+                    ),
                 ),
                 blind=True,
                 speed=0.1,
             )
->>>>>>> b94c1807
             # Go behind it
             # print('Going behind target')
             # await self.move.right(4).go(speed=1)
