#pragma once

#include <dynamic_reconfigure/client.h>
#include <dynamic_reconfigure/server.h>
#include <mil_bounds/BoundsConfig.h>
#include <mil_msgs/ObjectDBQuery.h>
#include <nav_msgs/Odometry.h>
#include <pcl/filters/passthrough.h>
#include <roboteq_msgs/Command.h>
#include <ros/ros.h>
#include <sensor_msgs/PointCloud2.h>
#include <std_msgs/Float32.h>
#include <std_srvs/Trigger.h>
#include <tf2/convert.h>
#include <tf2_eigen/tf2_eigen.h>
#include <tf2_msgs/TFMessage.h>
#include <tf2_ros/transform_listener.h>

#include <boost/circular_buffer.hpp>

#include "input_cloud_filter.hpp"
#include "marker_manager.hpp"
#include "object_associator.hpp"
#include "object_detector.hpp"
#include "object_map.hpp"
#include "ogrid_manager.hpp"
#include "pcodar_types.hpp"
#include "persistent_cloud_filter.hpp"
#include "point_cloud_builder.hpp"
#include "std_srvs/SetBool.h"

namespace pcodar
{
/**
 * Base class for a class implementing the object detection needed for the PCODAR node.
 * This can be fulfilled by processesing LIDAR pointclouds (like in @pcodar::Node) or using
 * simulated ground truth (like in pcodar_gazebo).
 */
class NodeBase
{
public:
  /// Create a NodeBase in the namespace of nh
  NodeBase(ros::NodeHandle nh);
  /// Initialize ROS communication
  virtual void initialize();
  /// Update markers, ogrid, and publish the internal object map to ROS interfaces. Call after updating objects.
  void UpdateObjects();

protected:
  /// Process a database query ROS service
  bool DBQuery_cb(mil_msgs::ObjectDBQuery::Request& req, mil_msgs::ObjectDBQuery::Response& res);
  /// Reset PCODAR
  virtual bool Reset(std_srvs::Trigger::Request& req, std_srvs::Trigger::Response& res);

  /// Transform
  bool transform_to_global(std::string const& frame, ros::Time const& time, Eigen::Affine3d& out,
                           ros::Duration timeout = ros::Duration(1, 0));
  /// Transform a pointcloud ROS message into a PCL pointcloud in the global frame
  bool transform_point_cloud(const sensor_msgs::PointCloud2& pcloud2, point_cloud_i& out);
  virtual bool bounds_update_cb(const mil_bounds::BoundsConfig& config);
  virtual void ConfigCallback(Config const& config, uint32_t level);
  virtual void save_config();
  virtual void restore_config();

public:
  std::shared_ptr<ObjectMap> objects_;

protected:
  ros::NodeHandle nh_;
  dynamic_reconfigure::Client<mil_bounds::BoundsConfig> bounds_client_;
  dynamic_reconfigure::Server<Config> config_server_;

  ros::ServiceServer modify_classification_service_;
  ros::ServiceServer reset_service_;

  std::string global_frame_;

  tf2_ros::Buffer tf_buffer_;
  tf2_ros::TransformListener tf_listener;

  // Publishers
  ros::Publisher pub_objects_;

  point_cloud_ptr bounds_;

  // Visualization
  MarkerManager marker_manager_;
  OgridManager ogrid_manager_;

<<<<<<< HEAD
  Config saved_config_;
=======
  // Intensity filter
  double intensity_filter_min_intensity;
  double intensity_filter_max_intensity;
>>>>>>> d951d283
};

class Node : public NodeBase
{
public:
  Node(ros::NodeHandle nh);

  void velodyne_cb(const sensor_msgs::PointCloud2ConstPtr& pcloud);

  void initialize() override;

private:
  void save_config() override;
  void restore_config() override;
  bool bounds_update_cb(const mil_bounds::BoundsConfig& config) override;
  void ConfigCallback(Config const& config, uint32_t level) override;
  void update_config(Config const& config);
  /// Reset PCODAR
  bool Reset(std_srvs::Trigger::Request& req, std_srvs::Trigger::Response& res) override;
  bool StoreParameters(std_srvs::SetBool::Request& req, std_srvs::SetBool::Response& res);

private:
  ros::Publisher pub_pcl_;

  // Subscriber
  ros::Subscriber pc_sub;
  ros::ServiceServer store_parameters_service_;

  // Model (It eventually will be object tracker, but for now just detections)
  InputCloudFilter input_cloud_filter_;
  PersistentCloudFilter persistent_cloud_filter_;
  PointCloudCircularBuffer persistent_cloud_builder_;
  ObjectDetector detector_;
  Associator ass;
};

}  // namespace pcodar<|MERGE_RESOLUTION|>--- conflicted
+++ resolved
@@ -87,13 +87,10 @@
   MarkerManager marker_manager_;
   OgridManager ogrid_manager_;
 
-<<<<<<< HEAD
   Config saved_config_;
-=======
   // Intensity filter
   double intensity_filter_min_intensity;
   double intensity_filter_max_intensity;
->>>>>>> d951d283
 };
 
 class Node : public NodeBase
