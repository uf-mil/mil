#ifndef GUARD_HVRLSXDXNEOHTCRV
#define GUARD_HVRLSXDXNEOHTCRV

#include <sstream>
#include <fstream>

#include <boost/foreach.hpp>

#include <Eigen/Dense>
#include <unsupported/Eigen/AutoDiff>

#include <ros/package.h>

#include <odom_estimator/util.h>
#include <odom_estimator/earth.h>


namespace odom_estimator {
namespace magnetic {


template<typename DerType>
inline const Eigen::AutoDiffScalar<Eigen::CwiseUnaryOp<Eigen::internal::scalar_multiple_op<typename Eigen::internal::traits<DerType>::Scalar>, const DerType> >
powz(const Eigen::AutoDiffScalar<DerType>& x, const Eigen::AutoDiffScalar<DerType>& y)
{
  return Eigen::AutoDiffScalar<DerType>(
    std::pow(x.value(), y.value()),
    x.derivatives() * (y.value() * std::pow(x.value(), y.value()-1)) + y.derivatives() * std::pow(x.value(), y.value()) * std::log(x.value()));
}


// computes pairs
//   res[n] = (cos(n theta), sin(n theta))
// with n from 0 to max_n, given x = cos(theta) and y = sin(theta).
template<typename T>
std::vector<std::pair<T, T> > compute_cos_sin(T x, T y, int max_n) {
  std::vector<std::pair<T, T> > res;
  res.push_back(std::make_pair(T(1), T(0)));
  res.push_back(std::make_pair(x, y));
  for(int n = 2; n <= max_n; n++) {
    res.push_back(std::make_pair(
      T(2) * x * res[n-1].first  - res[n-2].first,
      T(2) * x * res[n-1].second - res[n-2].second));
  }
  return res;
}


// computes a table of values:
//   result(m, k) = \tilde{P}_k^{(m,m)}(x)
// of the Jacobi polynomials P_k^{(m,m)}(x) normalized (divided) by
//   \sqrt{\dfrac{2^{2m+1}\Gamma^2(k+m+1)}
//               {(2k+2m+1)\Gamma(k+1)\Gamma(k+2m+1)}}
// using a stable recurrence relation.
// Source: http://www.ohio.edu/people/mohlenka/research/uguide.pdf section 3.1
//   (mirrored at doc/uguide.pdf)
template <typename T>
Eigen::Matrix<T, Dynamic, Dynamic>
normalized_jacobi(int max_m, int max_k, T x) {
  Eigen::Matrix<T, Dynamic, Dynamic> result(max_m+1, max_k+1);
  for(int m = 0; m <= max_m; m++) {
    if(m == 0) {
      result(m, 0) = T(1/sqrt(2));
    } else {
      result(m, 0) = result(m-1, 0)*sqrt(1+1/(2.*m));
    }
    for(int k = 1; k <= max_k; k++) {
      T preprek = k == 1 ? T(0) : result(m, k-2);
      T prek = result(m, k-1);
      result(m, k) = T(2)*x*prek*sqrt((1 + (m-1./2)/k)*(1-(m-1./2)/(k+2*m))) -
        preprek*sqrt((1+4/(2.*k+2.*m-3))*(1-1./k)*(1-1/(k+2.*m)));
    }
  }
  return result;
}
// computes a table of values:
//   result(m, n) = \breve{P}_n^m(arg)
// of the Schmidt semi-normalized associated Legendre functions.
// See http://www.ngdc.noaa.gov/geomag/WMM/data/WMM2010/WMM2010_Report.pdf
//   section 1.2
template<typename T>
Eigen::Matrix<T, Dynamic, Dynamic>
semi_normalized_associated_legendre(int max_m, int max_n, T arg) {
  Eigen::Matrix<T, Dynamic, Dynamic> p =
    normalized_jacobi<T>(max_m, max_n, arg);
  Eigen::Matrix<T, Dynamic, Dynamic> result(max_m+1, max_n+1);
  T sqrt1marg2 = sqrt(1-arg*arg);
  T pow_sqrt1marg2_m = 1;
  for(int m = 0; m <= max_m; m++) {
    for(int n = 0; n <= max_n; n++) {
      if(n-m < 0) {
        result(m, n) = T(NAN);
        continue;
      }
<<<<<<< HEAD
      result(m, n) = pow_sqrt1marg2_m * p(m, n-m)/sqrt((2*n+1)/2.);
=======
      result(m, n) = powz(T(sqrt(T(1)-arg*arg)), T(m)) * p(m, n-m)/sqrt((2*n+1)/2.);
>>>>>>> cf90f111
      if(m > 0) {
        result(m, n) *= sqrt(2);
      }
    }
    pow_sqrt1marg2_m *= sqrt1marg2;
  }
  return result;
}


struct Coeff {
  int n, m;
  double g, h, gdot, hdot;
  
  Coeff(std::string const &line) {
    std::istringstream ss(line);
    ss.exceptions(std::ios::eofbit | std::ios::failbit | std::ios::badbit);
    ss >> n >> m >> g >> h >> gdot >> hdot;
  }
};

class MagneticModel {
  std::vector<Coeff> coeffs;
  int max_n, max_m;
  double t0_year;

public:
  MagneticModel(std::string const &filename) :
    max_n(0), max_m(0) {
    std::ifstream f(filename);
    
    std::string header; getline(f, header);
    std::istringstream header_ss(header);
    header_ss.exceptions(
      std::ios::eofbit | std::ios::failbit | std::ios::badbit);
    header_ss >> t0_year;
    
    while(true) {
      std::string line; getline(f, line);
      if(line.substr(0, 10) == "9999999999") break;
      
      Coeff const coeff(line);
      coeffs.push_back(coeff);
      max_n = std::max(max_n, coeff.n);
      max_m = std::max(max_m, coeff.m);
    }
  }

  template<typename T>
  T getPotential(Vec<3, T> pos_eci, double t) const {
    // would use ecef_from_inertial, but it's not templated to work here
    Vec<3, T> pos_ecef = quat_from_rotvec(-w_E * t).cast<T>() * pos_eci;
    double t_year = (t - 1262322000)/(365.25*86400) + 2010;
    
    T a = T(6371200);
    T r = pos_ecef.norm();
    std::vector<std::pair<T, T> > cos_sin = compute_cos_sin<T>(
      pos_ecef(0) / hypot(pos_ecef(0), pos_ecef(1)),
      pos_ecef(1) / hypot(pos_ecef(0), pos_ecef(1)),
      max_m);
    Eigen::Matrix<T, Dynamic, Dynamic> p =
      semi_normalized_associated_legendre<T>(max_m, max_n, pos_ecef(2)/r);
    
<<<<<<< HEAD
    T pow_aoverr_n[max_n+2];
    pow_aoverr_n[0] = 1;
    for(unsigned int i = 1; i < max_n+2; i++) {
      pow_aoverr_n[i] = pow_aoverr_n[i-1] * (a/r);
    }
    
    T res = 0;
    BOOST_FOREACH(Coeff const &coeff, coeffs) {
      res += a * (
        (coeff.g + coeff.gdot * (t_year - t0_year)) * cos_sin[coeff.m].first +
        (coeff.h + coeff.hdot * (t_year - t0_year)) * cos_sin[coeff.m].second
      ) * pow_aoverr_n[coeff.n+1] * p(coeff.m, coeff.n);
=======
    T res = T(0);
    BOOST_FOREACH(Coeff const &coeff, coeffs) {
      res += a * (
        T(coeff.g + coeff.gdot * (t_year - t0_year)) * cos_sin[coeff.m].first +
        T(coeff.h + coeff.hdot * (t_year - t0_year)) * cos_sin[coeff.m].second
      ) * powz(T(a/r), T(coeff.n+1)) * p(coeff.m, coeff.n);
>>>>>>> cf90f111
    }
    return res*1e-9; // convert nT to T
  }
  
  template<typename T>
  Vec<3, T> getField(Vec<3, T> pos_eci, double t) const {
    typedef Eigen::AutoDiffScalar<Vec<3, T> > ScalarWithGradient;
    ScalarWithGradient x = getPotential<ScalarWithGradient>(
      Vec<3, ScalarWithGradient>(
        ScalarWithGradient(pos_eci(0), Vec<3, T>(1, 0, 0)),
        ScalarWithGradient(pos_eci(1), Vec<3, T>(0, 1, 0)),
        ScalarWithGradient(pos_eci(2), Vec<3, T>(0, 0, 1))),
      t);
    return -x.derivatives();
  }
  
  std::pair<Vec<3>, SqMat<3> > getFieldAndJacobian(Vec<3> pos_eci, double t) const {
    typedef Eigen::AutoDiffScalar<Vec<3> > ScalarWithGradient;
    typedef Vec<3, ScalarWithGradient> VectorWithJacobian;
    VectorWithJacobian x = getField<ScalarWithGradient>(
      VectorWithJacobian(
        ScalarWithGradient(pos_eci(0), Vec<3>(1, 0, 0)),
        ScalarWithGradient(pos_eci(1), Vec<3>(0, 1, 0)),
        ScalarWithGradient(pos_eci(2), Vec<3>(0, 0, 1))),
      t);
    Vec<3> y;
    SqMat<3> res;
    for(int i = 0; i < 3; i++) {
      y(i) = x(i).value();
      res.row(i) = x(i).derivatives();
    }
    return std::make_pair(y, res);
  }
};


}
}

#endif<|MERGE_RESOLUTION|>--- conflicted
+++ resolved
@@ -17,16 +17,6 @@
 
 namespace odom_estimator {
 namespace magnetic {
-
-
-template<typename DerType>
-inline const Eigen::AutoDiffScalar<Eigen::CwiseUnaryOp<Eigen::internal::scalar_multiple_op<typename Eigen::internal::traits<DerType>::Scalar>, const DerType> >
-powz(const Eigen::AutoDiffScalar<DerType>& x, const Eigen::AutoDiffScalar<DerType>& y)
-{
-  return Eigen::AutoDiffScalar<DerType>(
-    std::pow(x.value(), y.value()),
-    x.derivatives() * (y.value() * std::pow(x.value(), y.value()-1)) + y.derivatives() * std::pow(x.value(), y.value()) * std::log(x.value()));
-}
 
 
 // computes pairs
@@ -84,19 +74,15 @@
   Eigen::Matrix<T, Dynamic, Dynamic> p =
     normalized_jacobi<T>(max_m, max_n, arg);
   Eigen::Matrix<T, Dynamic, Dynamic> result(max_m+1, max_n+1);
-  T sqrt1marg2 = sqrt(1-arg*arg);
-  T pow_sqrt1marg2_m = 1;
+  T sqrt1marg2 = sqrt(T(1)-arg*arg);
+  T pow_sqrt1marg2_m = T(1);
   for(int m = 0; m <= max_m; m++) {
     for(int n = 0; n <= max_n; n++) {
       if(n-m < 0) {
         result(m, n) = T(NAN);
         continue;
       }
-<<<<<<< HEAD
       result(m, n) = pow_sqrt1marg2_m * p(m, n-m)/sqrt((2*n+1)/2.);
-=======
-      result(m, n) = powz(T(sqrt(T(1)-arg*arg)), T(m)) * p(m, n-m)/sqrt((2*n+1)/2.);
->>>>>>> cf90f111
       if(m > 0) {
         result(m, n) *= sqrt(2);
       }
@@ -160,27 +146,18 @@
     Eigen::Matrix<T, Dynamic, Dynamic> p =
       semi_normalized_associated_legendre<T>(max_m, max_n, pos_ecef(2)/r);
     
-<<<<<<< HEAD
     T pow_aoverr_n[max_n+2];
-    pow_aoverr_n[0] = 1;
+    pow_aoverr_n[0] = T(1);
     for(unsigned int i = 1; i < max_n+2; i++) {
-      pow_aoverr_n[i] = pow_aoverr_n[i-1] * (a/r);
-    }
-    
-    T res = 0;
-    BOOST_FOREACH(Coeff const &coeff, coeffs) {
-      res += a * (
-        (coeff.g + coeff.gdot * (t_year - t0_year)) * cos_sin[coeff.m].first +
-        (coeff.h + coeff.hdot * (t_year - t0_year)) * cos_sin[coeff.m].second
-      ) * pow_aoverr_n[coeff.n+1] * p(coeff.m, coeff.n);
-=======
+      pow_aoverr_n[i] = pow_aoverr_n[i-1] * T(a/r);
+    }
+    
     T res = T(0);
     BOOST_FOREACH(Coeff const &coeff, coeffs) {
       res += a * (
         T(coeff.g + coeff.gdot * (t_year - t0_year)) * cos_sin[coeff.m].first +
         T(coeff.h + coeff.hdot * (t_year - t0_year)) * cos_sin[coeff.m].second
-      ) * powz(T(a/r), T(coeff.n+1)) * p(coeff.m, coeff.n);
->>>>>>> cf90f111
+      ) * pow_aoverr_n[coeff.n+1] * p(coeff.m, coeff.n);
     }
     return res*1e-9; // convert nT to T
   }
