#!/usr/bin/env python
from __future__ import print_function
import sys
import tf
import cv2
import rospy
from image_geometry import PinholeCameraModel
from mil_ros_tools import Image_Subscriber, Image_Publisher
from cv_bridge import CvBridge

'''
CLAHE utiltiy script that takes in images and returns a CLAHE balanced image.
Emphasizes color differences and contrast in an image.
'''


class CLAHEGenerator:

    def __init__(self):

        self.camera = rospy.get_param('~camera_topic',
                                      '/camera/front/left/image_rect_color')

        # Instantiate remaining variables and objects
        self.last_image_time = None
        self.last_image = None
        self.tf_listener = tf.TransformListener()
        self.status = ''
        self.est = None
        self.visual_id = 0
        self.enabled = False
        self.bridge = CvBridge()

        # Image Subscriber and Camera Information
        self.image_sub_3 = Image_Subscriber("/camera/down/image_raw", self.image_cb_down)
        self.image_sub = Image_Subscriber(self.camera, self.image_cb)
        self.camera_info = self.image_sub.wait_for_camera_info()
        '''
        These variables store the camera information required to perform
        the transformations on the coordinates to move from the subs
        perspective to our global map perspective. This information is
        also necessary to perform the least squares intersection which
        will find the 3D coordinates of the torpedo board based on 2D
        observations from the Camera. More info on this can be found in
        sub8_vision_tools.
        '''

        self.camera_info = self.image_sub.wait_for_camera_info()
        self.camera_model = PinholeCameraModel()
        self.camera_model.fromCameraInfo(self.camera_info)
        self.frame_id = self.camera_model.tfFrame()

        self.image_pub = Image_Publisher("CLAHE/front/left")
        self.image_pub_3 = Image_Publisher("CLAHE/down")

        # Debug
        self.debug = rospy.get_param('~debug', True)

    def image_cb(self, image):
        '''
        Run each time an image comes in from ROS. If enabled,
        attempt to find the torpedo board.
        '''

        self.last_image = image

        if self.last_image_time is not None and \
                self.image_sub.last_image_time < self.last_image_time:
            # Clear tf buffer if time went backwards (nice for playing bags in
            # loop)
            self.tf_listener.clear()

        self.last_image_time = self.image_sub.last_image_time
        cv_image = self.CLAHE(image)
<<<<<<< HEAD
        self.image_pub.publish(cv_image)

    def image_cb_down(self, image):
        cv_image = self.CLAHE(image)
        self.image_pub_3.publish(cv_image)
=======
        print('published')
        self.image_pub.publish(cv_image)
>>>>>>> b9617dd1

    def CLAHE(self, cv_image):
        '''
        CLAHE (Contrast Limited Adaptive Histogram Equalization)
        This increases the contrast between color channels and allows us to
        better differentiate colors under certain lighting conditions.
        '''
        clahe = cv2.createCLAHE(clipLimit=9.5, tileGridSize=(4, 4))

        # convert from BGR to LAB color space
        lab = cv2.cvtColor(cv_image, cv2.COLOR_BGR2LAB)
        l, a, b = cv2.split(lab)  # split on 3 different channels

        l2 = clahe.apply(l)  # apply CLAHE to the L-channel

        lab = cv2.merge((l2, a, b))  # merge channels
        cv_image = cv2.cvtColor(lab, cv2.COLOR_LAB2BGR)
<<<<<<< HEAD
        return(cv_image)
=======

        return cv_image
>>>>>>> b9617dd1


def main(args):
    rospy.init_node('CLAHE', anonymous=False)
    CLAHEGenerator()

    try:
        rospy.spin()
    except KeyboardInterrupt:
        print("Shutting down")
    cv2.destroyAllWindows()


if __name__ == '__main__':
    main(sys.argv)<|MERGE_RESOLUTION|>--- conflicted
+++ resolved
@@ -32,7 +32,7 @@
         self.bridge = CvBridge()
 
         # Image Subscriber and Camera Information
-        self.image_sub_3 = Image_Subscriber("/camera/down/image_raw", self.image_cb_down)
+
         self.image_sub = Image_Subscriber(self.camera, self.image_cb)
         self.camera_info = self.image_sub.wait_for_camera_info()
         '''
@@ -50,8 +50,7 @@
         self.camera_model.fromCameraInfo(self.camera_info)
         self.frame_id = self.camera_model.tfFrame()
 
-        self.image_pub = Image_Publisher("CLAHE/front/left")
-        self.image_pub_3 = Image_Publisher("CLAHE/down")
+        self.image_pub = Image_Publisher("CLAHE/debug")
 
         # Debug
         self.debug = rospy.get_param('~debug', True)
@@ -72,16 +71,8 @@
 
         self.last_image_time = self.image_sub.last_image_time
         cv_image = self.CLAHE(image)
-<<<<<<< HEAD
-        self.image_pub.publish(cv_image)
-
-    def image_cb_down(self, image):
-        cv_image = self.CLAHE(image)
-        self.image_pub_3.publish(cv_image)
-=======
         print('published')
         self.image_pub.publish(cv_image)
->>>>>>> b9617dd1
 
     def CLAHE(self, cv_image):
         '''
@@ -99,12 +90,8 @@
 
         lab = cv2.merge((l2, a, b))  # merge channels
         cv_image = cv2.cvtColor(lab, cv2.COLOR_LAB2BGR)
-<<<<<<< HEAD
-        return(cv_image)
-=======
 
         return cv_image
->>>>>>> b9617dd1
 
 
 def main(args):
