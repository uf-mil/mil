#!/usr/bin/env python3
from __future__ import division
import numpy as np
import numpy.linalg as npl
import cv2  # for occupancy grid analysis

import rospy
import actionlib
import tf.transformations as trns
from mil_tools import numpy_to_quaternion

from nav_msgs.msg import Odometry, OccupancyGrid
from geometry_msgs.msg import (
    Point32,
    PointStamped,
    Pose,
    PoseArray,
    PoseStamped,
    WrenchStamped,
    PolygonStamped,
)

from navigator_path_planner import params, car, boat, escape
from navigator_path_planner.msg import MoveAction, MoveFeedback, MoveResult, MoveGoal

# Check scipy version for assume_sorted argument in interp1d
import scipy.interpolate

from typing import List, Tuple, Optional
from types import ModuleType

if int(scipy.__version__.split(".")[1]) < 16:

    def interp1d(*args, **kwargs):
        kwargs.pop("assume_sorted", None)
        return scipy.interpolate.interp1d(*args, **kwargs)

else:
    interp1d = scipy.interpolate.interp1d

# INITIALIZATIONS


class LQRRT_Node:
    """
    Example of a ROS node that uses lqRRT for a big boat.

    This node subscribes to the current boat state (Odometry message),
    and the world-frame ogrid (OccupancyGrid message). It publishes the
    REFerence trajectory that moves to the goal, as an Odometry message.
    It provides an action for moving said reference to that goal (Move.action).

    Attributes:
        revisit_period (float): When to refresh the core of the planner.
        ref_pub (rospy.Publisher): The publisher serving the lqRRT reference
            topic name.
        path_pub (rospy.Publisher): Publisher responsible for publishing a PoseArray
            to the provided path topic.
        tree_pub (rospy.Publisher): Publisher responsible for publishing a PoseArray
            to the provided tree topic.
        unreachable (bool): Whether the planner sees a goal as being unreachable.
            Defaults to ``false``.
        done (bool): Whether the planner has finished its movement. Defaults to ``false``.
        move_type (MoveAction): How the boat is planning to move towards its goal.
    """

    def __init__(
        self,
        odom_topic: str,
        ref_topic: str,
        move_topic: str,
        path_topic: str,
        tree_topic: str,
        goal_topic: str,
        focus_topic: str,
        effort_topic: str,
        ogrid_topic: str,
        ogrid_threshold: str,
    ):
        """
        Initialize with topic names and ogrid threshold as applicable.
        Defaults are generated at the ROS params level.

        Args:
            odom_topic (str): The name of the topic supplying Odometry
              messages.
            ref_topic (str): The lqRRT reference topic name.
            move_topic (str): The name of the topic hosting the SimpleActionServer
              and topic of where to move to.
            path_topic (str): The name of the lqRRT path topic name.
            tree_topic (str): The name of the topic holding the lqRRT tree.
            goal_topic (str): The name of the topic holding the lqRRT goal.
            focus_topic (str): The name of the topic holding the lqRRT focus.
            effort_topic (str): The name of the topic hosting the lqRRT effort
              wrenches.
            ogrid_topic (str): The name of the topic holding the occupancy grid.
            ogrid_threshold (str): An occupancy grid cell which exceeds this
              value will be marked as filled. The value will be converted to
              a float in the class.
        """
        # One-time initializations
        self.revisit_period = 0.05  # s
        self.ogrid = None
        self.ogrid_threshold = float(ogrid_threshold)
        self.state = None
        self.tracking = None
        self.done = True

        # Lil helpers
        self.rostime = lambda: rospy.Time.now().to_sec()
        self.intup = lambda arr: tuple(np.array(arr, dtype=np.int64))
        self.get_hood = lambda img, row, col: img[row - 1 : row + 2, col - 1 : col + 2]

        # Set-up planners
        self.behaviors_list = [car, boat, escape]
        for behavior in self.behaviors_list:
            behavior.planner.set_system(erf=self.erf)
            behavior.planner.set_runtime(sys_time=self.rostime)
            behavior.planner.constraints.set_feasibility_function(self.is_feasible)

        # Initialize resetable stuff
        self.reset()

        # Subscribers
        rospy.Subscriber(odom_topic, Odometry, self.odom_cb)
        rospy.Subscriber(ogrid_topic, OccupancyGrid, self.ogrid_cb)
        rospy.sleep(0.5)

        # Publishers
        self.ref_pub = rospy.Publisher(ref_topic, Odometry, queue_size=1)
        self.path_pub = rospy.Publisher(path_topic, PoseArray, queue_size=3)
        self.tree_pub = rospy.Publisher(tree_topic, PoseArray, queue_size=3)
        self.goal_pub = rospy.Publisher(goal_topic, PoseStamped, queue_size=3)
        self.focus_pub = rospy.Publisher(focus_topic, PointStamped, queue_size=3)
        self.eff_pub = rospy.Publisher(effort_topic, WrenchStamped, queue_size=3)
        self.sampspace_pub = rospy.Publisher(
            sampspace_topic, PolygonStamped, queue_size=3
        )
        self.guide_pub = rospy.Publisher(guide_topic, PointStamped, queue_size=3)

        # Actions
        self.move_server = actionlib.SimpleActionServer(
            move_topic, MoveAction, execute_cb=self.move_cb, auto_start=False
        )
        self.move_server.start()
        rospy.sleep(1)

        # Timers
        rospy.Timer(rospy.Duration(self.revisit_period), self.publish_ref)
        rospy.Timer(rospy.Duration(self.revisit_period), self.action_check)

    def reset(self) -> None:
        """
        Resets variables that should definitely be cleared before a new action begins.
        """
        # Internal plan
        self.goal = None
        self.get_ref = None
        self.get_eff = None
        self.x_seq = None
        self.u_seq = None
        self.tree = None
        self.dt = params.dt

        # Behavior control
        self.move_type = None
        self.behavior = None
        self.enroute_behavior = None
        self.goal_bias = None
        self.sample_space = None
        self.guide = None
        self.speed_factor = np.array(1)

        # Planning control
        self.last_update_time = None
        self.next_runtime = None
        self.next_seed = None
        self.move_count = 0
        self.initial_plan_time = params.basic_duration
        self.blind = False

        # Issue control
        self.stuck = False
        self.stuck_count = 0
        self.fail_count = 0
        self.time_till_issue = None
        self.failure_reason = ""
        self.preempted = False
        self.unreachable = False
        self.collided = False

        # Unkill all planners
        self.lock_tree = False
        for behavior in self.behaviors_list:
            behavior.planner.unkill()

    # ACTION
    def move_cb(self, msg: MoveAction) -> Optional[bool]:
        """
        Callback for the move action.

        Args:
            msg (MoveAction): The action passed by the action client.

        Returns:
            Optional[bool]: ???
        """
        # Start clean
        self.done = False
        self.reset()
        print("=" * 50)

        # Make sure odom is publishing (well, at least once)
        if self.state is None:
            print("Cannot plan until odom is received!\n")
            self.move_server.set_aborted(MoveResult("odom"))
            self.done = True
            return False

        # Give desired pose to everyone who needs it
        self.set_goal(self.unpack_pose(msg.goal))

        # Check given move_type
        if msg.move_type in [
            MoveGoal.HOLD,
            MoveGoal.DRIVE,
            MoveGoal.DRIVE_SMOOTH,
            MoveGoal.SKID,
            MoveGoal.SPIRAL,
            MoveGoal.BYPASS,
        ]:
            if msg.blind:
                self.blind = True
                print("Preparing: blind {}".format(msg.move_type))
            else:
                print("Preparing: {}".format(msg.move_type))
            self.move_type = msg.move_type
        else:
            print("Unsupported move_type: '{}'\n".format(msg.move_type))
            self.move_server.set_aborted(MoveResult("move_type"))
            self.done = True
            return False

        # Station keeping move
        if self.move_type == MoveGoal.HOLD:
            self.set_goal(self.state)
            self.last_update_time = self.rostime()
            remain = np.copy(self.goal)
            self.get_ref = lambda t: remain
            print("\nDone!\n")
            self.move_server.set_succeeded(MoveResult(self.failure_reason))
            self.done = True
            return True

        # Bypass move
        if self.move_type == MoveGoal.BYPASS:
            if self.is_feasible(self.goal, np.zeros(3)) or self.blind:
                self.last_update_time = self.rostime()
                remain = np.copy(self.goal)
                self.get_ref = lambda t: remain
                print("\nDone!\n")
                self.move_server.set_succeeded(MoveResult(self.failure_reason))
                self.done = True
                return True
            else:
                print("\nGoal infeasible! Bypass move rejected.\n")
                self.move_server.set_aborted(MoveResult("occupied"))
                self.done = True
                return False

        # Make sure we are not already in a collided state
<<<<<<< HEAD
        if not self.is_feasible(self.state, np.zeros(3)) and not self.blind:
            print("\nCan't move. Already collided.\n")
            self.move_server.set_aborted(MoveResult("collided"))
            self.done = True
            return False
=======
        #if not self.is_feasible(self.state, np.zeros(3)) and not self.blind:
        #    print("\nCan't move. Already collided.\n")
        #    self.move_server.set_aborted(MoveResult('collided'))
        #    self.done = True
        #    return False
>>>>>>> 0fd36ff2

        # Check given focus
        if self.move_type == MoveGoal.SKID:
            if msg.focus.z == 0:
                boat.focus = None
                self.focus_pub.publish(
                    self.pack_pointstamped([1e6, 1e6, 1e6], rospy.Time.now())
                )
            else:
                boat.focus = np.array([msg.focus.x, msg.focus.y, 0])
                focus_vec = boat.focus[:2] - self.goal[:2]
                focus_goal = np.copy(self.goal)
                focus_goal[2] = np.arctan2(focus_vec[1], focus_vec[0])
                self.set_goal(focus_goal)
                self.focus_pub.publish(
                    self.pack_pointstamped(boat.focus, rospy.Time.now())
                )
                print("Focused on: {}".format(boat.focus[:2]))
        elif self.move_type == MoveGoal.SPIRAL:
            boat.focus = np.array([msg.focus.x, msg.focus.y, msg.focus.z])
            self.focus_pub.publish(self.pack_pointstamped(boat.focus, rospy.Time.now()))
            if boat.focus[2] >= 0:
                print("Focused on: {}, counterclockwise".format(boat.focus[:2]))
                if boat.focus[2] == 0:
                    boat.focus[2] = 1
            else:
                print("Focused on: {}, clockwise".format(boat.focus[:2]))
        else:
            boat.focus = None
            self.focus_pub.publish(
                self.pack_pointstamped([1e6, 1e6, 1e6], rospy.Time.now())
            )

        # Store the initial planning time, if specified
        if msg.initial_plan_time > 0:
            print("Initial plan time: {}".format(msg.initial_plan_time))
            self.initial_plan_time = msg.initial_plan_time

        # Apply the speed factor, if specified
        msg.speed_factor = np.array(msg.speed_factor).flatten()
        if len(msg.speed_factor) == 0:
            pass
        elif len(msg.speed_factor) not in [1, 3]:
            print(
                "(WARNING: expected speed_factor to be a scalar or in the form [x, y, h])"
            )
        else:
            for i, sf in enumerate(msg.speed_factor):
                if np.isclose(sf, 0) or sf < 0:
                    msg.speed_factor[i] = 1
            if not np.all(msg.speed_factor == 1):
                self.speed_factor = np.copy(msg.speed_factor)
                print("Speed_factor: {}".format(self.speed_factor))
                if np.any(self.speed_factor < 1) and self.dt > 0.05:
                    self.dt *= np.min(self.speed_factor)
                    print("(using smaller timestep: {} s)".format(self.dt))
        for behavior in self.behaviors_list:
            behavior.planner.dt = self.dt
            behavior.velmax_pos = self.speed_factor * params.velmax_pos
            behavior.velmax_neg = self.speed_factor * params.velmax_neg
            behavior.D_pos = params.D_pos / self.speed_factor
            behavior.D_neg = params.D_neg / self.speed_factor

        # Spiraling
        if self.move_type == MoveGoal.SPIRAL:
            if np.isclose(npl.norm(boat.focus[:2] - self.state[:2]), 0):
                print("\nCan't perform a spiral of zero initial radius! Sorry.")
                print("\nTerminated.\n")
                self.move_server.set_aborted(MoveResult("degen"))
                self.done = True
                return False
            spr_results = self.spiral_move(
                c=boat.focus[:2],
                x=self.state,
                N=abs(boat.focus[2]),
                direc=np.sign(boat.focus[2]),
                mpr=msg.goal.position.z / (2 * np.pi),
            )
            x_seq_spr, T_spr, spr_success = spr_results
            if len(x_seq_spr) and spr_success:
                self.x_seq = x_seq_spr
                self.set_goal(x_seq_spr[-1][:])
                self.get_ref = interp1d(
                    np.arange(len(x_seq_spr)) * self.dt,
                    np.array(x_seq_spr),
                    axis=0,
                    assume_sorted=True,
                    bounds_error=False,
                    fill_value=x_seq_spr[-1][:],
                )
                self.last_update_time = self.rostime()
                self.next_runtime = T_spr
                self.lock_tree = True
            else:
                print("\nDesired spiral path is blocked!")
                print("\nTerminated.\n")
                self.move_server.set_aborted(MoveResult("blocked"))
                self.done = True
                return False

        # Standard driving
        elif self.move_type in [MoveGoal.DRIVE, MoveGoal.DRIVE_SMOOTH]:

            # Find the heading that points to the goal
            p_err = self.goal[:2] - self.state[:2]
            h_goal = np.arctan2(p_err[1], p_err[0])

            # If we aren't within a cone of that heading and the goal is far away, construct rotation
            if (
                abs(self.angle_diff(h_goal, self.state[2])) > params.pointshoot_tol
                and npl.norm(p_err) > params.free_radius
                and self.move_type != MoveGoal.DRIVE_SMOOTH
            ):
                x_seq_rot, T_rot, rot_success, u_seq_rot = self.rotation_move(
                    self.state, h_goal, params.pointshoot_tol
                )
                print(
                    "\nRotating towards goal (duration: {})".format(np.round(T_rot, 2))
                )
                if not rot_success:
                    print("\n(cannot rotate completely!)")

                # Begin interpolating rotation move
                self.last_update_time = self.rostime()
                if len(x_seq_rot):
                    self.get_ref = interp1d(
                        np.arange(len(x_seq_rot)) * self.dt,
                        np.array(x_seq_rot),
                        axis=0,
                        assume_sorted=True,
                        bounds_error=False,
                        fill_value=x_seq_rot[-1][:],
                    )
                    self.get_eff = interp1d(
                        np.arange(len(u_seq_rot)) * self.dt,
                        np.array(u_seq_rot),
                        axis=0,
                        assume_sorted=True,
                        bounds_error=False,
                        fill_value=u_seq_rot[-1][:],
                    )
                    self.next_runtime = np.clip(
                        T_rot, params.basic_duration, 2 * np.pi / params.velmax_pos[2]
                    )
                    self.next_seed = np.copy(x_seq_rot[-1])
                else:
                    self.next_runtime = params.basic_duration
                    self.next_seed = np.copy(self.state)

            else:
                self.next_runtime = params.basic_duration
                self.next_seed = np.copy(self.state)
                if self.move_type == MoveGoal.DRIVE_SMOOTH:
                    self.move_type = MoveGoal.DRIVE

        # Translate or look-at move
        elif self.move_type == MoveGoal.SKID:
            self.next_runtime = params.basic_duration
            self.next_seed = np.copy(self.state)

        # (debug)
        if not self.lock_tree:
            assert self.next_seed is not None
            assert self.next_runtime is not None

        # Begin tree-chaining loop
        while not rospy.is_shutdown():
            clean_update = self.tree_chain()
            self.move_count += 1

            # Print feedback
            if clean_update and not (
                self.preempted or self.unreachable or self.stuck or self.lock_tree
            ):
                print("\nMove {}\n----".format(self.move_count))
                print("Behavior: {}".format(self.enroute_behavior.__name__[10:]))
                print(
                    "Reached goal region: {}".format(
                        self.enroute_behavior.planner.plan_reached_goal
                    )
                )
                print("Goal bias: {}".format(np.round(self.goal_bias, 2)))
                print("Tree size: {}".format(self.tree.size))
                print("Move duration: {}".format(np.round(self.next_runtime, 1)))
            # elif not self.lock_tree:
            #     print("\nIssue Status\n----")
            #     print("Stuck: {}".format(self.stuck))
            #     print("Collided: {}".format(self.collided))
            #     print("Unreachable: {}".format(self.unreachable))
            #     print("Preempted: {}".format(self.preempted))
            #     print("Tree size: {}".format(self.tree.size))
            #     print("Move duration: {}".format(np.round(self.next_runtime, 1)))

            # Check if action goal is complete
            if self.move_type == MoveGoal.SPIRAL:
                self.publish_path()
                if self.time_till_issue is not None:
                    self.unreachable = True
                    self.failure_reason = "blocked"
                if (self.rostime() - self.last_update_time) >= T_spr:
                    self.done = True
            elif np.all(np.abs(self.erf(self.goal, self.state)) <= params.real_tol):
                remain = np.copy(self.goal)
                self.get_ref = lambda t: remain
                self.get_eff = lambda t: np.zeros(3)
                self.done = True
            if self.done:
                print("\nDone!\n")
                self.move_server.set_succeeded(MoveResult(self.failure_reason))
                return True

            # Check for abrupt termination or unreachability
            if self.preempted or self.unreachable:
                remain = np.copy(np.concatenate((self.state[:3], np.zeros(3))))
                self.get_ref = lambda t: remain
                self.get_eff = lambda t: np.zeros(3)
                print("\nTerminated.\n")
                self.move_server.set_aborted(MoveResult(self.failure_reason))
                self.done = True
                return False

    # WHERE IT HAPPENS
    def tree_chain(self):
        """
        Plans an lqRRT and sets things up to chain along another lqRRT when
        called again.
        """
        # Make sure we are not currently in an update or a collided state
        if self.lock_tree:
            rospy.sleep(0.01)
            return False

        # Thread locking, lol
        self.lock_tree = True

        # No issue
        if self.time_till_issue is None:
            if (
                self.next_runtime < params.basic_duration
                and self.last_update_time is not None
                and not self.stuck
            ):
                self.next_runtime = params.basic_duration
                self.next_seed = self.get_ref(
                    self.next_runtime + self.rostime() - self.last_update_time
                )
            elif self.stuck:
                self.next_runtime = None
            self.behavior = self.select_behavior()
            (
                self.goal_bias,
                self.sample_space,
                self.guide,
                self.pruning,
            ) = self.select_exploration()

        # Distant issue
        elif self.time_till_issue > 2 * params.basic_duration:
            self.next_runtime = params.basic_duration
            self.next_seed = self.get_ref(
                self.next_runtime + self.rostime() - self.last_update_time
            )
            self.behavior = self.select_behavior()
            (
                self.goal_bias,
                self.sample_space,
                self.guide,
                self.pruning,
            ) = self.select_exploration()

        # Immediate issue
        else:
            self.last_update_time = self.rostime()
            remain = np.copy(self.state)
            self.get_ref = lambda t: remain
            self.get_eff = lambda t: np.zeros(3)
            self.next_runtime = params.basic_duration
            self.next_seed = remain
            self.behavior = self.select_behavior()
            (
                self.goal_bias,
                self.sample_space,
                self.guide,
                self.pruning,
            ) = self.select_exploration()

        # Special first-move case
        if self.move_count == 0:
            if self.get_ref is not None:
                if self.initial_plan_time > self.next_runtime:
                    self.next_runtime = self.initial_plan_time
            else:
                self.next_runtime = self.initial_plan_time

        # (debug)
        if self.stuck and self.time_till_issue is None:
            assert self.next_runtime is None

        # Update plan
        clean_update = self.behavior.planner.update_plan(
            x0=self.next_seed,
            sample_space=self.sample_space,
            goal_bias=self.goal_bias,
            guide=self.guide,
            pruning=self.pruning,
            specific_time=self.next_runtime,
        )

        # Update finished properly
        if clean_update:
            # We might be stuck if tree is oddly small
            if self.behavior.planner.tree.size == 1:
                # Increase stuck count towards threshold
                self.stuck_count += 1
                if self.stuck_count > params.stuck_threshold:
                    self.fail_count += 1
                    if self.fail_count > params.fail_threshold:
                        print("\nNot making any progress.\nGoal may be unreachable.")
                        self.unreachable = True
                        self.failure_reason = "unreachable"
                    else:
                        print("\nI think we're stuck...")
                        self.stuck = True
                        self.stuck_count = 0
                else:
                    self.stuck = False
            else:
                self.stuck = False
                self.stuck_count = 0
                self.fail_count = 0

            # Cash-in new goods
            self.x_seq = np.copy(self.behavior.planner.x_seq)
            self.u_seq = np.copy(self.behavior.planner.u_seq)
            self.tree = self.behavior.planner.tree
            self.last_update_time = self.rostime()
            self.get_ref = self.behavior.planner.get_state
            self.get_eff = self.behavior.planner.get_effort
            self.next_runtime = self.behavior.planner.T
            if self.next_runtime > params.basic_duration:
                self.next_runtime *= params.fudge_factor
            self.next_seed = self.get_ref(self.next_runtime)
            self.enroute_behavior = self.behavior
            self.time_till_issue = None

            # Visualizers
            self.publish_tree()
            self.publish_path()
            self.publish_expl()

        # Make sure all planners are actually unkilled
        for behavior in self.behaviors_list:
            behavior.planner.unkill()

        # Unlocking, lol
        self.lock_tree = False

        return clean_update

    # DECISIONS
    def select_behavior(self) -> ModuleType:
        """
        Chooses the behavior for the current move, and returns
        the associated module containing the implementation of
        that behavior.

        Returns:
            ModuleType: A module with the behavior implementation

        Raises:
            ValueError: No relevant implementation could be found
        """
        # Are we stuck?
        if self.stuck:
            return escape

        # Positional error norm of next_seed
        dist = npl.norm(self.goal[:2] - self.next_seed[:2])

        # Are we driving?
        if self.move_type == MoveGoal.DRIVE:
            # All clear?
            if dist < params.free_radius:
                return boat
            else:
                return car

        # Are we skidding?
        if self.move_type == MoveGoal.SKID:
            return boat

        # (debug)
        raise ValueError("Indeterminant behavior configuration.")

    def select_exploration(
        self,
    ) -> List:
        """
        Chooses the goal bias, sample space, guide point, and pruning
        choice for the current move and behavior.
        """
        # Escaping means maximal exploration
        if self.behavior is escape:
            if self.guide is None:
                gs = np.copy(self.goal)
                vec = self.goal[:2] - self.next_seed[:2]
                dist = npl.norm(vec)
                if dist < 2 * params.free_radius:
                    gs[:2] = vec + 2 * params.free_radius * (vec / dist)
            else:
                gs = np.copy(self.guide)
            return (0, escape.gen_ss(self.next_seed, self.goal), gs, True)

        # Analyze ogrid to find good bias and sample space buffer
        if self.ogrid is not None and not self.blind and self.next_seed is not None:

            # Get opencv-ready image from current ogrid (255 is occupied, 0 is clear)
            occ_img = 255 * np.greater(self.ogrid, self.ogrid_threshold).astype(
                np.uint8
            )

            # Dilate the image
            boat_pix = int(self.ogrid_cpm * params.boat_width)
            boat_pix += boat_pix % 2
            occ_img_dial = cv2.dilate(occ_img, np.ones((boat_pix, boat_pix), np.uint8))

            # Construct the initial sample space and get bounds in pixel coordinates
            ss = self.behavior.gen_ss(self.next_seed, self.goal)
            pmin = self.intup(
                self.ogrid_cpm * ([ss[0][0], ss[1][0]] - self.ogrid_origin)
            )
            pmax = self.intup(
                self.ogrid_cpm * ([ss[0][1], ss[1][1]] - self.ogrid_origin)
            )

            # Other quantities in pixel coordinates
            seed = self.intup(self.ogrid_cpm * (self.next_seed[:2] - self.ogrid_origin))
            goal = self.intup(self.ogrid_cpm * (self.goal[:2] - self.ogrid_origin))
            step = int(self.ogrid_cpm * params.ss_step)

            # Make sure seed and goal are physically meaningful
            try:
                occ_img_dial[seed[1], seed[0]]
                occ_img_dial[goal[1], goal[0]]
            except IndexError:
                print("Goal and/or seed out of bounds of occupancy grid!")
                return (
                    0,
                    escape.gen_ss(self.next_seed, self.goal, 1),
                    np.copy(self.goal),
                    False,
                )

            # Initializations
            found_entry = False
            push = [0, 0, 0, 0]
            npush = 0
            gs = np.copy(self.goal)
            last_offsets = [pmin[0], pmin[1]]
            ss_img = np.copy(occ_img_dial[pmin[1] : pmax[1], pmin[0] : pmax[0]])
            ss_goal = self.intup(np.subtract(goal, last_offsets))
            ss_seed = self.intup(np.subtract(seed, last_offsets))

            # Iteratively determine how much to push out the sample space
            while np.all(np.less_equal(push, len(occ_img_dial))):
                if found_entry:
                    break

                # Find dividing boundary points
                if np.any(np.equal(ss_img.shape, 0)):
                    print("\nOccupancy grid analysis failed... Please report this!")
                    return (
                        0.5,
                        self.behavior.gen_ss(self.next_seed, self.goal),
                        np.copy(self.goal),
                        False,
                    )
                bpts = self.boundary_analysis(ss_img, ss_seed, ss_goal)

                # If already connected, no expansion necessary
                if bpts == "connected":
                    found_entry = True
                    break

                # If impossible to connect, no sense in expanding
                if bpts == "isolated":
                    break

                # Otherwise, prepare to push ss based on boundary intercepts
                push_xmin = False
                push_xmax = False
                push_ymin = False
                push_ymax = False

                # Buffered boundary imensions
                row_min = 1
                col_min = 1
                row_max = ss_img.shape[0] - 2
                col_max = ss_img.shape[1] - 2

                # Classify boundary points
                for (row, col) in bpts:
                    if col == col_min:  # left
                        push_xmin = True
                        if row == row_min:  # top left
                            push_ymin = True
                        elif row == row_max:  # bottom left
                            push_ymax = True
                    elif col == col_max:  # right
                        push_xmax = True
                        if row == row_min:  # top right
                            push_ymin = True
                        elif row == row_max:  # bottom left
                            push_ymax = True
                    elif row == row_min:  # top
                        push_ymin = True
                    elif row == row_max:  # bottom
                        push_ymax = True

                    # Push accordingly
                    if push_xmin:
                        push[0] += step
                        npush += 1
                    if push_xmax:
                        push[1] += step
                        npush += 1
                    if push_ymin:
                        push[2] += step
                        npush += 1
                    if push_ymax:
                        push[3] += step
                        npush += 1

                    # Get image cropped to sample space and offset points of interest
                    offset_x = (pmin[0] - push[0], pmax[0] + push[1])
                    offset_y = (pmin[1] - push[2], pmax[1] + push[3])
                    ss_img = np.copy(
                        occ_img_dial[
                            offset_y[0] : offset_y[1], offset_x[0] : offset_x[1]
                        ]
                    )
                    if np.any(np.equal(ss_img.shape, 0)):
                        print("\nOccupancy grid analysis failed... Please report this!")
                        return (
                            0.5,
                            self.behavior.gen_ss(self.next_seed, self.goal),
                            np.copy(self.goal),
                            False,
                        )
                    ss_goal = self.intup(np.subtract(goal, [offset_x[0], offset_y[0]]))
                    ss_seed = self.intup(np.subtract(seed, [offset_x[0], offset_y[0]]))
                    test_flood = np.copy(ss_img)
                    cv2.floodFill(
                        test_flood,
                        np.zeros(
                            (test_flood.shape[0] + 2, test_flood.shape[1] + 2), np.uint8
                        ),
                        ss_goal,
                        69,
                    )
                    if test_flood[ss_seed[1], ss_seed[0]] == 69:
                        gs[:2] = (
                            np.add(
                                [col, row], [last_offsets[0], last_offsets[1]]
                            ).astype(np.float64)
                            / self.ogrid_cpm
                        ) + self.ogrid_origin
                        found_entry = True
                        break

                # Used for remembering the previous sample space coordinates
                last_offsets = [offset_x[0], offset_y[0]]

            # If we expanded to the limit and found no entry (and goal is unoccupied), goal is infeasible
            if not found_entry and self.is_feasible(self.goal, np.zeros(3)):
                print("\nGoal is unreachable!")
                self.unreachable = True
                self.failure_reason = "unreachable"
                for behavior in self.behaviors_list:
                    behavior.planner.kill_update()
                return (
                    0,
                    escape.gen_ss(self.next_seed, self.goal, 1),
                    np.copy(self.goal),
                    False,
                )

            # Apply push in real coordinates
            push = np.array(push, dtype=np.float64) / self.ogrid_cpm
            if npush > 0:
                push += params.boat_length
            ss = self.behavior.gen_ss(
                self.next_seed, self.goal, push + [params.ss_start] * 4
            )

            # Select bias based on density of ogrid in sample space
            if ss_img.size:
                free_ratio = len(np.argwhere(ss_img == 0)) / ss_img.size
                b = np.clip(free_ratio - 0.05 * npush, 0, 1)
                if b < 0.9:
                    b -= 0.2
            else:
                b = 1
        else:
            b = 1
            gs = np.copy(self.goal)
            ss = self.behavior.gen_ss(self.next_seed, self.goal)

        # For boating
        if self.behavior is boat:
            if npl.norm(self.goal[:2] - self.next_seed[:2]) < params.free_radius:
                return ([1, 1, 1, 0, 0, 0], ss, gs, False)
            else:
                if boat.focus is None:
                    return ([b, b, 1, 0, 0, 1], ss, gs, True)
                else:
                    return ([b, b, 0, 0, 0, 0], ss, gs, True)

        # For car-ing
        if self.behavior is car:
            return ([b, b, 0, 0, 0.5, 0], ss, gs, True)

        # (debug)
        raise ValueError("Indeterminant behavior configuration.")

    # VERIFICATIONS
    def is_feasible(self, x: np.ndarray, u: np.ndarray) -> bool:
        """
        Given a state x and effort u, returns whether (x, u) is feasible.

        Args:
            x (np.ndarray): The state to verify the feasibility of
            u (np.ndarray): The corresponding effort to verify the feasibility of

        Returns:
            bool: Whether the state is feasible.
        """
        # If there's no ogrid yet or it's a blind move, anywhere is valid
        if self.ogrid is None or self.blind:
            return True

        # Body to world
        c, s = np.cos(x[2]), np.sin(x[2])
        R = np.array([[c, -s], [s, c]])

        # Vehicle points in world frame
        points = x[:2] + R.dot(params.vps).T

        # Check for collision
        indicies = (self.ogrid_cpm * (points - self.ogrid_origin)).astype(np.int64)
        try:
            grid_values = self.ogrid[indicies[:, 1], indicies[:, 0]]
        except IndexError:
            return False

        # Greater than threshold is a hit
        return np.all(grid_values < self.ogrid_threshold)

    def reevaluate_plan(self) -> None:
        """
        Iterates through the current plan re-checking for feasibility using
          the newest ogrid data, looking for a clear path if we are escaping,
          and checking that the goal is still feasible.
        """
        # Make sure a plan exists and that we aren't currently fixing it
        last_update_time = self.last_update_time
        x_seq = np.copy(self.x_seq)
        if (
            last_update_time is None
            or not np.any(x_seq)
            or self.done
            or self.time_till_issue is not None
        ):
            return

        # Timesteps since last update
        iters_passed = int((self.rostime() - last_update_time) / self.dt)

        # Make sure that the goal pose is still feasible
        if (
            not self.is_feasible(self.goal, np.zeros(3))
            and self.move_type != MoveGoal.SPIRAL
        ):
            print("\nThe given goal is occupied!\nGoing nearby instead.")
            self.time_till_issue = np.inf
            self.failure_reason = "occupied"
            p_err = self.goal[:2] - self.state[:2]
            p_err_mag = npl.norm(p_err)
            if p_err_mag <= npl.norm(params.real_tol[:2]):
                print("...looks like I am already nearby.")
                self.set_goal(self.state)
                return
            npoints = int(p_err_mag / (params.boat_length / 2))
            xline = np.linspace(self.goal[0], self.state[0], npoints)
            yline = np.linspace(self.goal[1], self.state[1], npoints)
            hline = [np.arctan2(p_err[1], p_err[0])] * npoints
            sline = np.vstack((xline, yline, hline, np.zeros((3, npoints)))).T
            found_free_goal = False
            for i, x in enumerate(sline[:-1]):
                if self.is_feasible(x, np.zeros(3)):
                    self.set_goal(sline[i + 1])
                    found_free_goal = True
                    break
            if not found_free_goal:
                print("\nCould not find a reasonable free goal!")
                self.unreachable = True
                self.failure_reason = "unreachable"
                return
            if boat.focus is not None and self.move_type == MoveGoal.SKID:
                focus_vec = boat.focus[:2] - self.goal[:2]
                focus_goal = np.copy(self.goal)
                focus_goal[2] = np.arctan2(focus_vec[1], focus_vec[0])
                if self.is_feasible(focus_goal, np.zeros(3)):
                    self.set_goal(focus_goal)
                else:
                    print("Cancelling focus.")
                    boat.focus = None
            for behavior in self.behaviors_list:
                behavior.planner.kill_update()
            return

        # Check that the next reeval_time seconds in the current plan are still feasible
        p_seq = np.copy(
            x_seq[
                iters_passed : min(
                    [
                        len(x_seq),
                        int(iters_passed + (params.reeval_time / self.dt)),
                        params.reeval_limit,
                    ]
                )
            ]
        )
        if len(p_seq):
            p_seq[:, 3:] = 0
            for i, (x, u) in enumerate(zip(p_seq, [np.zeros(3)] * len(p_seq))):
                if not self.is_feasible(x, u):
                    time_till_collision = i * self.dt
                    if time_till_collision <= params.collision_threshold:
                        if not self.collided:
                            print("\nCollided! (*seppuku*)")
                            print("But we cannot throw away our shot!")
                            self.collided = True
                            self.failure_reason = "collided"
                    else:
                        print(
                            "\nFound collision on current path!\nTime till collision: {}".format(
                                time_till_collision
                            )
                        )
                        self.time_till_issue = time_till_collision
                        for behavior in self.behaviors_list:
                            behavior.planner.kill_update()
                    return
        if self.collided:
            print("\nNo longer collided! (*unseppuku*)")
            self.collided = False
            if self.failure_reason == "collided":
                self.failure_reason = ""

        # If we are escaping, check if we have a clear path again
        if self.enroute_behavior is escape:
            start = self.get_ref(self.rostime() - last_update_time)
            p_err = self.goal[:2] - start[:2]
            if npl.norm(p_err) > params.free_radius:
                npoints = int(npl.norm(p_err) / params.vps_spacing)
                xline = np.linspace(start[0], self.goal[0], npoints)
                yline = np.linspace(start[1], self.goal[1], npoints)
                hline = [np.arctan2(p_err[1], p_err[0])] * npoints
                sline = np.vstack((xline, yline, hline, np.zeros((3, npoints)))).T
                checks = []
                for x in sline:
                    checks.append(self.is_feasible(x, np.zeros(3)))
                if np.all(checks):
                    self.time_till_issue = np.inf
                    self.move_type = MoveGoal.DRIVE
                    for behavior in self.behaviors_list:
                        behavior.planner.kill_update()
                    self.stuck = False
                    self.stuck_count = 0
                    print("\nClear path found!")
                    return

        # No concerns
        self.time_till_issue = None

    def action_check(self, _: rospy.timer.TimerEvent) -> None:
        """
        Manages action preempting. Serves as the callback to a Timer operating
          opereating every self.revisit_period seconds.
        """
        if self.preempted or not self.move_server.is_active():
            return

        if self.move_server.is_preempt_requested() or (
            rospy.is_shutdown() and self.lock_tree
        ):
            self.preempted = True
            self.failure_reason = "preempted"
            print("\nAction preempted!")
            if self.behavior is not None:
                for behavior in self.behaviors_list:
                    behavior.planner.kill_update()
                while not self.done:
                    rospy.sleep(0.1)
            return

        next_runtime = self.next_runtime
        last_update_time = self.last_update_time
        if next_runtime is not None and last_update_time is not None:
            time_till_next_branch = next_runtime - (self.rostime() - last_update_time)
            if self.move_type == MoveGoal.SPIRAL:
                self.move_server.publish_feedback(
                    MoveFeedback(
                        "boat",
                        0,
                        self.tracking,
                        self.erf(
                            self.goal, self.get_ref(self.rostime() - last_update_time)
                        )[:3],
                        time_till_next_branch,
                    )
                )
            elif (
                self.enroute_behavior is not None
                and self.tree is not None
                and self.tracking is not None
            ):
                self.move_server.publish_feedback(
                    MoveFeedback(
                        self.enroute_behavior.__name__[10:],
                        self.tree.size,
                        self.tracking,
                        self.erf(
                            self.goal, self.get_ref(self.rostime() - last_update_time)
                        )[:3],
                        time_till_next_branch,
                    )
                )

    # LIL MATH DOERS
    def rotation_move(self, x: List[float], h: float, tol: float):
        """
        Returns a state sequence, total time, success bool and effort
        sequence for a simple rotate in place move. Success is False if
        the move becomes infeasible before the state heading x[2] is within
        the goal heading h+-tol. Give x (start state), and h (goal heading).

        Args:
            x (List[float]): The current state
            h (float): The desired heading (similar to x[2])
            tol (float): The tolerance of the heading

        Returns:
            Tuple[np.ndarray, float, bool, np.ndarray]: A tuple containing
              the new state array, the amount of time the movement will take,
              whether the operation is feasible, and the new effort array.
        """
        # Set-up
        x = np.array(x, dtype=np.float64)
        xg = np.copy(x)
        xg[2] = h
        x_seq = []
        u_seq = []
        T = 0
        i = 0
        u = np.zeros(3)

        # Simulate rotation move
        while not rospy.is_shutdown():

            # Stop if pose is infeasible
            if not self.is_feasible(
                np.concatenate((x[:3], np.zeros(3))), np.zeros(3)
            ) and len(x_seq):
                portion = params.FPR * len(x_seq)
                return (
                    x_seq[: int(portion)],
                    T - portion * self.dt,
                    False,
                    u_seq[: int(portion)],
                )
            else:
                x_seq.append(x)
                u_seq.append(u)

            # Keep rotating towards goal until tolerance is met
            e = self.erf(xg, x)
            if abs(e[2]) <= tol:
                return (x_seq, T, True, u_seq)

            # Step
            u = 3 * boat.lqr(x, u)[1].dot(e)
            x = boat.dynamics(x, u, self.dt)
            T += self.dt
            i += 1

    def spiral_move(
        self, x: List[float], c: List[float], N: int, direc: int, mpr: float
    ):
        """
        Generates a movement pattern for a spiral movement.

        Args:
            x (List[float]): Initial state vector.
            c (List[float]): Coordinates of initial point.
            N (int): The number of revolutions to make.
            direc (int): Whether to move + or - in regards to the z-axis
            mpr (float): The meters expansion of the spiral per radian

        Returns:
            Tuple[np.ndarray, float, bool]: The state sequence of the spiral
              movement, the amount of time (in seconds) required to make the
              movement, and whether the movement is feasible.
        """
        # Set-up
        if direc < 0:
            mpr *= -1
        x = np.array(x, dtype=np.float64)
        c = np.array(c, dtype=np.float64)
        vt = 0
        ang = 0
        t = 0
        x_seq = []

        # Radial vector
        r = x[:2] - c
        rmag = npl.norm(r)
        rdir = r / np.clip(rmag, 1e-6, rmag)

        # Tangential velocity and acceleration
        if direc >= 0:
            ht = np.arctan2(rdir[0], -rdir[1])
        else:
            ht = np.arctan2(-rdir[0], rdir[1])
        h0 = self.angle_diff(x[2], ht)
        R_h0 = np.array([[np.cos(h0), -np.sin(h0)], [np.sin(h0), np.cos(h0)]])
        vtmax = abs(R_h0.dot(self.speed_factor * params.velmax_pos[:2])[0])
        atmax = abs(R_h0.dot([params.Fx_max, params.Fy_max])[0] / params.m)
        magic_ratio = 0.5 / 5

        # Simulate spiral move
        anglim = abs(2 * np.pi * N)
        while abs(ang) < anglim and not rospy.is_shutdown():

            # Rotation for this instant
            radfactor = np.clip(magic_ratio * rmag, 0, 1)
            vt = np.clip(vt + radfactor * atmax * self.dt, 0, radfactor * vtmax)
            w = direc * vt / np.clip(rmag, 1e-6, rmag)
            dang = w * self.dt
            R = np.array([[np.cos(dang), -np.sin(dang)], [np.sin(dang), np.cos(dang)]])

            # Update
            t += self.dt
            ang += dang
            rdir = R.dot(rdir)
            rmag += mpr * dang

            # Record
            x[:2] = c + rmag * rdir
            x[2] = x[2] + dang
            x[3:5] = R_h0.T.dot([vt, mpr * w])
            x[5] = w
            if self.is_feasible(x, np.zeros(3)):
                x_seq.append(np.copy(x))
            else:
                return x_seq, t, False

        return x_seq, t, True

    def erf(self, goal_state: List[float], state: List[float]) -> np.ndarray:
        """
        Returns error given two states goal_state and state.
        Angle differences are taken properly on SO2.

        Args:
            goal_state (List[float]): The goal state
            state (List[float]): The state to derive the error from

        Returns:
            np.ndarray: The error between the goal and passed state.
        """
        e = np.subtract(goal_state, state)
        e[2] = self.angle_diff(goal_state[2], state[2])
        return e

    def angle_diff(self, angle_goal: float, angle: float) -> float:
        """
        Takes an angle difference properly on SO2.

        Args:
            angle_goal (float): The goal angle.
            angle (float): The angle to grab the difference from.

        Returns:
            float: The difference between the desired and goal angle.
        """
        c = np.cos(angle)
        s = np.sin(angle)
        cg = np.cos(angle_goal)
        sg = np.sin(angle_goal)
        return np.arctan2(sg * c - cg * s, cg * c + sg * s)

    def boundary_analysis(self, img, seed, goal):
        """
        Returns a list of the two boundary points of the contour dividing seed from
        goal in the occupancy image img. If the seed and goal are connected, returns
        'connected' or if they are terminally isolated, returns 'isolated'. Make sure
        seed and goal are intups and in the same pixel coordinates as img, and that
        occupied pixels have value 255 in img.
        """
        # Set-up
        img = np.copy(img)
        fc1 = 1
        fc2 = 2
        bpts = []

        # If goal can flood to seed then done
        flood_goal = np.copy(img)
        cv2.floodFill(
            flood_goal,
            np.zeros((flood_goal.shape[0] + 2, flood_goal.shape[1] + 2), np.uint8),
            goal,
            fc1,
        )
        if flood_goal[seed[1], seed[0]] == fc1:
            return "connected"

        # Filter out the dividing boundary
        flood_goal_thresh = fc1 * np.equal(flood_goal, fc1).astype(np.uint8)
        flood_seed = np.copy(flood_goal_thresh)
        cv2.floodFill(
            flood_seed,
            np.zeros((flood_seed.shape[0] + 2, flood_seed.shape[1] + 2), np.uint8),
            seed,
            fc2,
        )
        flood_seed_thresh = fc2 * np.equal(flood_seed, fc2).astype(np.uint8)

        # Buffered boundaries and dimensions
        left = img[1:-1, 1]
        right = img[1:-1, -2]
        top = img[1, 2:-2]
        bottom = img[-2, 2:-2]
        row_min = 1
        col_min = 1
        row_max = img.shape[0] - 2
        col_max = img.shape[1] - 2

        # Buffered boundary points that were occupied, in boundary coordinates
        left_cands = np.argwhere(np.equal(left, 255))
        right_cands = np.argwhere(np.equal(right, 255))
        top_cands = np.argwhere(np.equal(top, 255))
        bottom_cands = np.argwhere(np.equal(bottom, 255))

        # Convert to original coordinates
        left_cands = np.hstack((left_cands + 1, col_min * np.ones_like(left_cands)))
        right_cands = np.hstack((right_cands + 1, col_max * np.ones_like(right_cands)))
        top_cands = np.hstack((row_min * np.ones_like(top_cands), top_cands + 2))
        bottom_cands = np.hstack(
            (row_max * np.ones_like(bottom_cands), bottom_cands + 2)
        )
        cands = np.vstack((left_cands, right_cands, top_cands, bottom_cands))

        # Iterate through candidates and store the dividing boundary points
        for (row, col) in cands:
            hood = self.get_hood(flood_seed_thresh, row, col)
            if np.any(hood == fc2) and np.any(hood == 0):
                bpts.append([row, col])

        # If they are not connected but there are no boundary points,
        # they are forever isolated
        if len(bpts) == 0:
            return "isolated"
        else:
            return bpts

    # PUBDUBS
    def set_goal(self, x: np.ndarray) -> None:
        """
        Publishes the goal state to the goal publisher.
        """
        # Create and establish goal
        self.goal = np.copy(x)
        for behavior in self.behaviors_list:
            behavior.planner.set_goal(self.goal)

        # Publish goal to the goal publisher
        self.goal_pub.publish(
            self.pack_posestamped(np.copy(self.goal), rospy.Time.now())
        )

    def publish_ref(self, *args) -> None:
        """
        Publishes the reference trajectory as an Odometry message to the ref
        publisher. Also publishes the reference effort as a WrenchStamped
        message to the effort publisher.
        """
        # Make sure a plan exists
        last_update_time = self.last_update_time
        if self.get_ref is None or last_update_time is None:
            return

        # Time since last update
        time_since = self.rostime() - last_update_time
        stamp = rospy.Time.now()

        # Publish interpolated reference
        self.ref_pub.publish(self.pack_odom(self.get_ref(time_since), stamp))

        # Not really necessary, but for fun-and-profit also publish the planner's effort wrench
        if self.get_eff is not None:
            self.eff_pub.publish(
                self.pack_wrenchstamped(self.get_eff(time_since), stamp)
            )

    def publish_path(self) -> None:
        """
        Publishes all tree-node poses along the current path as a PoseArray.
        Publishes to the class' path publisher.
        """
        # Make sure a plan exists
        if self.x_seq is None:
            return

        # Construct pose array and publish
        pose_list = []
        for x in self.x_seq:
            pose_list.append(self.pack_pose(x))

        if len(pose_list):
            msg = PoseArray(poses=pose_list)
            msg.header.frame_id = self.world_frame_id
            self.path_pub.publish(msg)

    def publish_tree(self) -> None:
        """
        Publishes all tree-node poses as a PoseArray. Publishes to the class'
        tree publisher.
        """
        # Make sure a plan exists
        if self.tree is None:
            return

        # Construct pose array and publish
        pose_list = []
        for id in range(self.tree.size):
            x = self.tree.state[id]
            pose_list.append(self.pack_pose(x))

        if len(pose_list):
            msg = PoseArray(poses=pose_list)
            msg.header.frame_id = self.world_frame_id
            self.tree_pub.publish(msg)

    def publish_expl(self) -> None:
        """
        Publishes sample space as a PolygonStamped to the sample space
        publisher and publishes the guide point as a PointStamped to the guide
        publisher.
        """
        # Make sure a plan exists
        if self.sample_space is None or self.guide is None:
            return

        # Construct and publish
        point_list = [
            Point32(self.sample_space[0][0], self.sample_space[1][0], 0),
            Point32(self.sample_space[0][1], self.sample_space[1][0], 0),
            Point32(self.sample_space[0][1], self.sample_space[1][1], 0),
            Point32(self.sample_space[0][0], self.sample_space[1][1], 0),
        ]
        ss_msg = PolygonStamped()
        ss_msg.header.frame_id = self.world_frame_id
        ss_msg.polygon.points = point_list

        # Publish to publishers
        self.sampspace_pub.publish(ss_msg)
        self.guide_pub.publish(self.pack_pointstamped(self.guide[:2], rospy.Time.now()))

    # SUBSCRUBS
    def ogrid_cb(self, msg: OccupancyGrid) -> None:
        """
        Acts as the callback function to a subscriber to the odom topic.
        Expects an OccupancyGrid message. Stores the ogrid array and origin
        vector, and then reevaluates the path plan.

        Args:
            msg (OccupancyGrid): The message passed by the callback.
        """
        # Store relevant values
        start = self.rostime()
        self.ogrid = np.array(msg.data).reshape((msg.info.height, msg.info.width))
        self.ogrid_origin = np.array(
            [msg.info.origin.position.x, msg.info.origin.position.y]
        )
        self.ogrid_cpm = 1 / msg.info.resolution

        # Reevaluate plan based on occupancy grid
        try:
            self.reevaluate_plan()
        except BaseException:
            print("\n(WARNING: something went wrong in reevaluate_plan)\n")

        # Check for plan reevaluation taking a long time
        elapsed = abs(self.rostime() - start)
        if elapsed > 1:
            print(
                "\n(WARNING: ogrid callback is taking {} seconds)\n".format(
                    np.round(elapsed, 2)
                )
            )

    def odom_cb(self, msg: Odometry) -> None:
        """
        Callback to the odometry topic subscriber. Stores the current state of
        the tracking vehicle and its reference frame. Sets the class tracking
        variable to True or False based on if the vehicle is succesfully
        tracking.

        Args:
            msg (Odometry): The Odometry message received by the callback.
        """
        # Store relevant values
        self.world_frame_id = msg.header.frame_id
        self.body_frame_id = msg.child_frame_id
        self.state = self.unpack_odom(msg)
        last_update_time = self.last_update_time

        # Calculate error between the goal and state and tell if tracking is succesful
        if self.get_ref is not None and last_update_time is not None:
            error = np.abs(
                self.erf(self.get_ref(self.rostime() - last_update_time), self.state)
            )
            if np.all(error < 2 * np.array(params.real_tol)):
                self.tracking = True
            else:
                self.tracking = False

    # CONVERTERS
    def unpack_pose(self, msg: Pose) -> np.ndarray:
        """
        Converts a Pose message into a state vector with zero velocity.

        Args:
            msg (Pose): The message to unpack.

        Returns:
            np.ndarray: A state array containing the x-position, y-position,
              and yaw. The velocities are all zero.
        """
        q = [msg.orientation.x, msg.orientation.y, msg.orientation.z, msg.orientation.w]
        return np.array(
            [msg.position.x, msg.position.y, trns.euler_from_quaternion(q)[2], 0, 0, 0]
        )

    def unpack_odom(self, msg: Odometry) -> np.ndarray:
        """
        Converts an Odometry message into a state vector.

        Args:
            msg (Odometry): The Odometry message to unpack.

        Returns:
            np.ndarray: The new state vector, containing 6
              float values.
        """
        q = [
            msg.pose.pose.orientation.x,
            msg.pose.pose.orientation.y,
            msg.pose.pose.orientation.z,
            msg.pose.pose.orientation.w,
        ]
        return np.array(
            [
                msg.pose.pose.position.x,
                msg.pose.pose.position.y,
                trns.euler_from_quaternion(q)[2],
                msg.twist.twist.linear.x,
                msg.twist.twist.linear.y,
                msg.twist.twist.angular.z,
            ]
        )

    def pack_pose(self, state: List[float]) -> Pose:
        """
        Converts the positional part of a state vector
        into a Pose message.

        For a timestamped message, use pack_posestamped.

        Args:
            state (List[float]): The current state of the robot. state[0]
              and state[1] represent x + y orientations. state[2]
              represents the orientation of the bot.

        Returns:
            Pose: The Pose message.
        """
        msg = Pose()
        msg.position.x, msg.position.y = state[:2]
        quat = trns.quaternion_from_euler(0, 0, state[2])
        msg.orientation = numpy_to_quaternion(quat)
        return msg

    def pack_posestamped(self, state: List[float], stamp: rospy.Time) -> PoseStamped:
        """
        Converts the positional part of a state vector into a PoseStamped
        message with a given header timestamp. For a non-stamped message, use
        pack_pose.

        Args:
            state (List[float]): The current state of the robot. state[0]
              and state[1] represent x + y orientations. state[2]
              represents the orientation of the bot.
            stamp (rospy.Time): The time that the bot's state existed as so.

        Returns:
            PoseStamped: The PoseStamped message.
        """
        msg = PoseStamped()
        msg.header.stamp = stamp
        msg.header.frame_id = self.world_frame_id
        msg.pose.position.x, msg.pose.position.y = state[:2]
        quat = trns.quaternion_from_euler(0, 0, state[2])
        msg.pose.orientation = numpy_to_quaternion(quat)
        return msg

    def pack_odom(self, state: List[float], stamp: rospy.Time) -> Odometry:
        """
        Converts a state vector into an Odometry message with
        given header timestamp.

        Args:
            state (List[float]): A list containing the following values:
              state[0] - The x-position of the bot
              state[1] - The y-position of the bot
              state[2] - The orientation (yaw) of the bot
              state[3] - The linear speed in the x-direction
              state[4] - The linear speed in the y-direction
              state[5] - The angular speed in the z-direction
            stamp (rospy.Time): The timestamp of the message.

        Returns:
            Odometry: The packed Odometry message.
        """
        msg = Odometry()
        msg.header.stamp = stamp
        msg.header.frame_id = self.world_frame_id
        msg.child_frame_id = self.body_frame_id
        msg.pose.pose.position.x, msg.pose.pose.position.y = state[:2]
        quat = trns.quaternion_from_euler(0, 0, state[2])
        msg.pose.pose.orientation = numpy_to_quaternion(quat)
        msg.twist.twist.linear.x, msg.twist.twist.linear.y = state[3:5]
        msg.twist.twist.angular.z = state[5]
        return msg

    def pack_pointstamped(self, point: List[float], stamp: rospy.Time) -> PointStamped:
        """
        Converts a point vector into a PointStamped message with a
        given header timestamp.

        Args:
            point (List[float]): The point vector. point[0] represents
              the x-component of the point and point[1] represents the
              y-component of the point.
            stamp (rospy.Time): The timestamp to attach to the message.

        Returns:
            PointStamped: The message to pack the point as.
        """
        msg = PointStamped()
        msg.header.stamp = stamp
        msg.header.frame_id = self.world_frame_id
        msg.point.x, msg.point.y = point[:2]
        msg.point.z = 0
        return msg

    def pack_wrenchstamped(
        self, effort: List[float], stamp: rospy.Time
    ) -> WrenchStamped:
        """
        Converts an effort vector into a WrenchStamped message
        with a given header timestamp.

        Args:
            effort (List[float]): The effort vector. effort[0] represents
              the x-component of force, effort[1] represents the y-component
              of force, and effort[2] represents the z-component of torque.
            stamp (rospy.Time): The timestamp to attach to the message.

        Returns:
            WrenchStamped: The message to pack the effort as.
        """
        msg = WrenchStamped()
        msg.header.stamp = stamp
        msg.header.frame_id = self.body_frame_id
        msg.wrench.force.x, msg.wrench.force.y = effort[:2]
        msg.wrench.torque.z = effort[2]
        return msg


# Setup node
if __name__ == "__main__":
    rospy.init_node("lqrrt_node")
    print("")

    move_topic = rospy.get_param("~move_topic", "/move_to")
    odom_topic = rospy.get_param("~odom_topic", "/odom")
    ogrid_topic = rospy.get_param("~ogrid_topic", "/ogrid")
    ogrid_threshold = rospy.get_param("~ogrid_threshold", "90")
    ref_topic = rospy.get_param("~ref_topic", "/lqrrt/ref")
    path_topic = rospy.get_param("~path_topic", "/lqrrt/path")
    tree_topic = rospy.get_param("~tree_topic", "/lqrrt/tree")
    goal_topic = rospy.get_param("~goal_topic", "/lqrrt/goal")
    focus_topic = rospy.get_param("~focus_topic", "/lqrrt/focus")
    effort_topic = rospy.get_param("~effort_topic", "/lqrrt/effort")
    sampspace_topic = rospy.get_param("~sampspace_topic", "/lqrrt/sampspace")
    guide_topic = rospy.get_param("~guide_topic", "/lqrrt/guide")

    better_than_Astar = LQRRT_Node(
        odom_topic,
        ref_topic,
        move_topic,
        path_topic,
        tree_topic,
        goal_topic,
        focus_topic,
        effort_topic,
        ogrid_topic,
        ogrid_threshold,
    )

    rospy.spin()<|MERGE_RESOLUTION|>--- conflicted
+++ resolved
@@ -269,19 +269,11 @@
                 return False
 
         # Make sure we are not already in a collided state
-<<<<<<< HEAD
-        if not self.is_feasible(self.state, np.zeros(3)) and not self.blind:
-            print("\nCan't move. Already collided.\n")
-            self.move_server.set_aborted(MoveResult("collided"))
-            self.done = True
-            return False
-=======
         #if not self.is_feasible(self.state, np.zeros(3)) and not self.blind:
         #    print("\nCan't move. Already collided.\n")
         #    self.move_server.set_aborted(MoveResult('collided'))
         #    self.done = True
         #    return False
->>>>>>> 0fd36ff2
 
         # Check given focus
         if self.move_type == MoveGoal.SKID:
