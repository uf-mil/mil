--- conflicted
+++ resolved
@@ -3,11 +3,7 @@
   <arg name="gui" default="false" />
   <arg name="simulate_cams" default="true" />
   <arg name="sub" default="sub8" />
-<<<<<<< HEAD
-  <arg name="world_file" default="robosub_2024_finals.world"/>
-=======
   <arg name="world_file" default="robosub_2024.world"/>
->>>>>>> 5ad56929
   <arg name="spawn_x" default="0"/>
   <arg name="spawn_y" default="0"/>
   <arg name="spawn_z" default="0"/>
