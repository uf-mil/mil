<launch>
  <arg name="wireless" default="False" />
  <arg name="device_input" default="/dev/input/js1" unless="$(arg wireless)"/>
  <arg name="device_input" default="/dev/input/by-id/usb-045e_0291-joystick" if="$(arg wireless)"/>
  <!-- Connect to MIL's Xbox Game controller to publish /joy messages -->
  <node pkg="joy" type="joy_node" name="joy_node">
<<<<<<< HEAD
      <param unless="$(arg wireless)" name="dev" type="string" value="/dev/input/js0" />
      <param if="$(arg wireless)" name="dev" type="string" value="/dev/input/by-id/usb-©Microsoft_Corporation_Controller_0102938C-joystick" />
=======
      <param name="dev" type="string" value="$(arg device_input)" />
>>>>>>> 56bd1f7e
      <param name="deadzone" value="0.12" />
      <param name="autorepeat_rate" value="5"/>
  </node>
</launch><|MERGE_RESOLUTION|>--- conflicted
+++ resolved
@@ -4,12 +4,7 @@
   <arg name="device_input" default="/dev/input/by-id/usb-045e_0291-joystick" if="$(arg wireless)"/>
   <!-- Connect to MIL's Xbox Game controller to publish /joy messages -->
   <node pkg="joy" type="joy_node" name="joy_node">
-<<<<<<< HEAD
-      <param unless="$(arg wireless)" name="dev" type="string" value="/dev/input/js0" />
-      <param if="$(arg wireless)" name="dev" type="string" value="/dev/input/by-id/usb-©Microsoft_Corporation_Controller_0102938C-joystick" />
-=======
       <param name="dev" type="string" value="$(arg device_input)" />
->>>>>>> 56bd1f7e
       <param name="deadzone" value="0.12" />
       <param name="autorepeat_rate" value="5"/>
   </node>
