--- conflicted
+++ resolved
@@ -31,12 +31,9 @@
   MotionPlan.srv
   UpdateThrusterLayout.srv
   FailThruster.srv
-<<<<<<< HEAD
   VisionRequest.srv
-=======
   BMatrix.srv
   PathPlan.srv
->>>>>>> 78d6dcea
 )
 
 # add_action_files(
