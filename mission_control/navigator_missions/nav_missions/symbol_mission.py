--- conflicted
+++ resolved
@@ -11,18 +11,12 @@
 import cv2
 
 from twisted.internet import defer
-<<<<<<< HEAD
-error_threshold = 0.1 #how small center error can be to be considered centered
-width_proportion = 0.25 #what proportion of the image width should be taken by the symbol
-width_error_threshold = 0.02 #how small width error can be to be considered correct distance
-=======
+
 error_threshold = 0.1  # how small center error can be to be considered centered
 # what proportion of the image width should be taken by the symbol
 width_proportion = 0.30
 # how small width error can be to be considered correct distance
 width_error_threshold = 0.2
->>>>>>> 04683fd5
-
 
 def bounding_rect(points):
     maxX = 0
@@ -47,7 +41,6 @@
 
 @txros.util.cancellableInlineCallbacks
 def main(navigator):
-<<<<<<< HEAD
   shooterLoad = rospy.ServiceProxy("/shooter/load", std_srvs.srv.Trigger)
   shooterFire = rospy.ServiceProxy("/shooter/fire", std_srvs.srv.Trigger)
   
@@ -59,41 +52,28 @@
   print "Found"
   print "Loading"
   shooterLoad()
+
+  resp = yield navigator.vision_request("get_shape")
+  center = float(resp.symbol.CenterX) / resp.symbol.img_width
+  error = center - 0.5
+  while abs(error) > error_threshold:
+    if error < 0:
+        print "Turning Left"
+        yield navigator.move.yaw_left(0.1).go()
+    elif error > 0:
+        print "Turning Right"
+        yield navigator.move.yaw_right(0.1).go()
+    resp = yield navigator.vision_request("get_shape")
+    center = float(resp.symbol.CenterX) / resp.symbol.img_width
+    error = center - 0.5
+    print "Center Proportion: ", center
+  print "Centerted"
   
-  error = float(resp.symbol.CenterX)/resp.symbol.img_width - 0.5
-  while abs(error) > error_threshold:
-=======
-    #shooter_load = rospy.ServiceProxy("/shooter/load", std_srvs.srv.Trigger)
-    #shooter_fire = rospy.ServiceProxy("/shooter/fire", std_srvs.srv.Trigger)
-
->>>>>>> 04683fd5
-    resp = yield navigator.vision_request("get_shape")
-    while not (resp.found and resp.symbol.img_width != 0):
-        yield navigator.move.yaw_left(0.15).go()
-        resp = yield navigator.vision_request("get_shape")
-
-    print "Found"
-    print "Loading"
-    # shoooter_load()
-
-    error = float(resp.symbol.CenterX) / resp.symbol.img_width - 0.5
-    while abs(error) > error_threshold:
-        resp = yield navigator.vision_request("get_shape")
-        center = float(resp.symbol.CenterX) / resp.symbol.img_width
-        error = center - 0.5
-        print "Center Proportion: ", center
-        if error < 0:
-            print "Turning Left"
-            yield navigator.move.yaw_left(0.1).go()
-        elif error > 0:
-            print "Turning Right"
-            yield navigator.move.yaw_right(0.1).go()
-    print "Centerted"
-
-<<<<<<< HEAD
+  resp = yield navigator.vision_request("get_shape")
+  rect = bounding_rect(resp.symbol.points)
+  width = (rect[0] - rect[2]) / resp.symbol.img_width
+  width_error = width - width_proportion
   while abs(width_error) > width_error_threshold:
-    print "Width Proportion", width
-    resp = yield navigator.vision_request("get_shape")
     if width_error < 0:
       print "Moving Towards"
       yield navigator.move.right(1).go()
@@ -102,40 +82,15 @@
       print "Moving Away"
       yield navigator.move.left(1).go()
       #yield navigator.move.backward(1).go()
-=======
->>>>>>> 04683fd5
     resp = yield navigator.vision_request("get_shape")
     rect = bounding_rect(resp.symbol.points)
     width = (rect[0] - rect[2]) / resp.symbol.img_width
     width_error = width - width_proportion
-<<<<<<< HEAD
+    print "Width Proportion", width
+
     
   print "Correct Distance"
   yield navigator.move.go()
   
   print "Shooting"
-  shooterFire()
-=======
-
-    while abs(width_error) > width_error_threshold:
-        print "Width Proportion", width
-        resp = yield navigator.vision_request("get_shape")
-        if width_error < 0:
-            print "Moving Towards"
-            # yield navigator.move.right(1).go()
-            yield navigator.move.forward(1).go()
-        elif width_error > 0:
-            print "Moving Away"
-            # yield navigator.move.left(1).go()
-            yield navigator.move.backward(1).go()
-        resp = yield navigator.vision_request("get_shape")
-        rect = bounding_rect(resp.symbol.points)
-        width = (rect[0] - rect[2]) / resp.symbol.img_width
-        width_error = width - width_proportion
-
-    print "Correct Distance"
-    yield navigator.move.go()
-
-    print "Shooting"
-    # shooter_fire()
->>>>>>> 04683fd5
+  shooterFire()