--- conflicted
+++ resolved
@@ -4,14 +4,8 @@
 import traceback
 
 import axros
-<<<<<<< HEAD
 from ros_alarms_msg.msg import Alarm
 from ros_alarms_msg.srv import AlarmGet, AlarmGetRequest, AlarmSet, AlarmSetRequest
-=======
-
-from ros_alarms.msg import Alarm
-from ros_alarms.srv import AlarmGet, AlarmGetRequest, AlarmSet, AlarmSetRequest
->>>>>>> a014ab65
 
 """
 Alarms implementation for axros (https://github.com/axros/axros)
