<?xml version="1.0" encoding="UTF-8"?>
<launch>
  <arg name="environment" default="real" />
  <arg name="dvl" default="True" />
  <arg name="imu" default="True" />
  <arg name="depth" default="True" />

  <!-- DVL -->
  <group if="$(eval dvl and environment == 'real')">
  </group>

  <!-- Depth Sensor -->
  <group if="$(eval depth and environment == 'real')">
	  <remap from="/py/IMU" to="imu/data_raw" />
	  <remap from="/py/Mag" to="imu/mag" />
    <node pkg="nav_tube_driver" type="nav_tube_driver_node" name="nav_tube_driver_node" respawn="true">
      <param name="ip" type="string" value="192.168.37.61" />
      <param name="port" type="int" value="33056" />
      <param name="frame_id" type="string" value="/depth" />
      <param name="imu_frame_id" type="string" value="imu" />
      <param name="hz" type="int" value="20" />
    </node>
  </group>

  <!-- IMU -->
  <group if="$(arg imu)" >
      <group if="$(eval environment == 'real')">
          <include file="$(find vectornav)/launch/vn100_imu.launch">
<<<<<<< HEAD
              <arg name="serial_port" value="/dev/serial/by-id/usb-FTDI_USB-RS232_Cable_AV0K7MTC-if00-port0" />
=======
	    <arg name="serial_port" value="/dev/serial/by-id/usb-FTDI_USB-RS232_Cable_AV0K7MTC-if00-port0" />
>>>>>>> 6fe66449
          </include>
        <node pkg="nodelet" type="nodelet" name="magnetic_dynamic_compensation" args="standalone magnetic_dynamic_compensation/nodelet">
          <remap from="/imu/mag" to="/imu/mag_lessraw"/>
        </node>
        <node pkg="nodelet" type="nodelet" name="magnetic_hardsoft_compensation" args="standalone magnetic_hardsoft_compensation/nodelet">
          <remap from="/imu/mag_raw" to="/imu/mag_lessraw"/>
          <param name="frame_id" type="string" value="/imu"/>
          <rosparam>
            scale:
            - [0.9991765357958566, 0.006242798579443988, -0.008472478269327878]
            - [0.006242798579443957, 1.0016179705091928, 0.0059841151097914345]
            - [-0.008472478269327836, 0.0059841151097913, 0.999354597532967]
            shift: [7.889247409445414e-06, 4.879179471165382e-06, 7.46017199298374e-06]
          </rosparam>
          </node>
      </group>

    <node pkg="mil_tools" type="mag_to_marker.py" name="magnetometer_vis"
          args="/imu/mag /imu/marker -l3" />
  </group>

</launch><|MERGE_RESOLUTION|>--- conflicted
+++ resolved
@@ -26,11 +26,7 @@
   <group if="$(arg imu)" >
       <group if="$(eval environment == 'real')">
           <include file="$(find vectornav)/launch/vn100_imu.launch">
-<<<<<<< HEAD
-              <arg name="serial_port" value="/dev/serial/by-id/usb-FTDI_USB-RS232_Cable_AV0K7MTC-if00-port0" />
-=======
 	    <arg name="serial_port" value="/dev/serial/by-id/usb-FTDI_USB-RS232_Cable_AV0K7MTC-if00-port0" />
->>>>>>> 6fe66449
           </include>
         <node pkg="nodelet" type="nodelet" name="magnetic_dynamic_compensation" args="standalone magnetic_dynamic_compensation/nodelet">
           <remap from="/imu/mag" to="/imu/mag_lessraw"/>
