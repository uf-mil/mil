#!/usr/bin/env python3
import rospy
from remote_control_lib import RemoteControl
from sensor_msgs.msg import Joy

__maintainer__ = "David Zobel"
__email__ = "zobeldavid@ufl.edu"
__copyright__ = "Copyright 2016, MIL"
__license__ = "MIT"


class Joystick:
    """
    Stores the history of operations pertaining to how the joystick operates.

    Possible operations could include resetting several parameters (imported from one of the inherited classes)
    to their default values, keeping track of duration to determine a timeout period, and assigning values to attributes that
    are used as reference for conditional statements and other functionalities such as incrementation, reassigning values, etc.

    Attributes:
        force_scale (int): Sets the force scale that needs to be amplified by.
        torque_scale (int): Sets the torque scale that needs to be amplified by.
        last_raise_kill (bool): Determines whether the kill alarm is activated.
        last_clear_kill (bool): Clears the system kill no matter the state that it is in.
        last_station_hold_state (bool): Determines whether the goal point is set as the current location.
        last_emergency_control (bool): Determines where the emergency controller is the active controller.
        last_go_inactive (bool): Checks whether something is going inactive or not.
        thruster_deploy_count (int): The number of thrusters that are being deployed.
        thruster_retract_count (int): The number of thrusters that are being retracted.
        start_count (int): Number of seconds that start is being pressed down.
        active (bool): Indicates the current state of the controller.
    """

    def __init__(self):
        self.force_scale = rospy.get_param("/joystick_wrench/force_scale", 600)
        self.torque_scale = rospy.get_param("/joystick_wrench/torque_scale", 500)

        self.remote = RemoteControl("emergency", "/wrench/emergency")
        rospy.Subscriber("joy_emergency", Joy, self.joy_recieved)

        self.active = False
        self.reset()

    def reset(self) -> None:
        """
        Used to reset the state of the controller. Sometimes when it
        disconnects then comes back online, the settings are all out of whack.

        Args:
            No arguments are passed in.

        Returns:
            No return statement but values are being reset to their default state.
        """
        self.last_raise_kill = False
        self.last_clear_kill = False
        self.last_station_hold_state = False
        self.last_emergency_control = False
        self.last_go_inactive = False
        self.thruster_deploy_count = 0
        self.thruster_retract_count = 0

        self.start_count = 0
        self.last_joy = None
        self.active = False
        self.remote.clear_wrench()

    def check_for_timeout(self, joy: Joy):
<<<<<<< HEAD
        """ This checks for a particular duration when the controller times out. """
=======
        """
        Consists of several procedures that reference parameters that are retrieved from the "Joy" object in
        order to determine the state of the controller or whether it is a timeout phase.

        Args:
            joy (Joy): The Joy message.
        """
>>>>>>> 32031c1a
        if self.last_joy is None:
            self.last_joy = joy
            return

        if joy.axes == self.last_joy.axes and joy.buttons == self.last_joy.buttons:
            # No change in state
            # The controller times out after 15 minutes
            if (
                rospy.Time.now() - self.last_joy.header.stamp > rospy.Duration(15 * 60)
                and self.active
            ):
                rospy.logwarn("Controller Timed out. Hold start to resume.")
                self.reset()

        else:
            joy.header.stamp = (
                rospy.Time.now()
            )  # In the sim, stamps weren't working right
            self.last_joy = joy

    def joy_recieved(self, joy: Joy) -> None:
<<<<<<< HEAD
        "Several actions are being deployed or being kept track of in the process."
=======
        """
        Button elements are being assigned and simplied to readable names. The
        number of deployments or retractions for thrusters are being updated based
        on several conditions. Moreover, additional settings are changed based on the
        state of the controller and the activation of potential alarms or switches.

        Args:
            joy (Joy): The Joy message.
        """
>>>>>>> 32031c1a
        self.last_time = rospy.Time.now()
        self.check_for_timeout(joy)

        # Assigns readable names to the buttons that are used
        start = joy.buttons[7]
        go_inactive = joy.buttons[6]
        raise_kill = bool(joy.buttons[1])
        clear_kill = bool(joy.buttons[2])
        station_hold = bool(joy.buttons[0])
        emergency_control = bool(joy.buttons[13])
        thruster_retract = bool(joy.buttons[4])
        thruster_deploy = bool(joy.buttons[5])

        if go_inactive and not self.last_go_inactive:
            rospy.loginfo("Go inactive pressed. Going inactive")
            self.reset()
            return

        # Reset controller state if only start is pressed down about 1 seconds
        self.start_count += start
        if self.start_count > 5:
            rospy.loginfo("Resetting controller state")
            self.reset()
            self.active = True

        if not self.active:
            return

        if thruster_retract:
            self.thruster_retract_count += 1
        else:
            self.thruster_retract_count = 0
        if thruster_deploy:
            self.thruster_deploy_count += 1
        else:
            self.thruster_deploy_count = 0

        if self.thruster_retract_count > 10:
            self.remote.retract_thrusters()
            self.thruster_retract_count = 0
        elif self.thruster_deploy_count > 10:
            self.remote.deploy_thrusters()
            self.thruster_deploy_count = 0

        if raise_kill and not self.last_raise_kill:
            self.remote.kill()

        if clear_kill and not self.last_clear_kill:
            self.remote.clear_kill()

        if station_hold and not self.last_station_hold_state:
            self.remote.station_hold()

        if emergency_control and not self.last_emergency_control:
            self.remote.select_emergency_control()

        self.last_raise_go_inactive = go_inactive
        self.last_raise_kill = raise_kill
        self.last_clear_kill = clear_kill
        self.last_station_hold_state = station_hold
        self.last_emergency_control = emergency_control

        # Scale joystick input to force and publish a wrench
        x = joy.axes[1] * self.force_scale
        y = joy.axes[0] * self.force_scale
        rotation = joy.axes[3] * self.torque_scale
        self.remote.publish_wrench(x, y, rotation, joy.header.stamp)

    def die_check(self, _: rospy.timer.TimerEvent) -> None:
        """
        Publishes zeros after 2 seconds of no update in case node dies.
        """
        # No new instructions after 2 seconds
        if self.active and rospy.Time.now() - self.last_time > rospy.Duration(2):
            # Zero the wrench, reset
            self.reset()


if __name__ == "__main__":
    rospy.init_node("emergency")

    emergency = Joystick()
    rospy.Timer(rospy.Duration(1), emergency.die_check, oneshot=False)
    rospy.spin()<|MERGE_RESOLUTION|>--- conflicted
+++ resolved
@@ -66,17 +66,12 @@
         self.remote.clear_wrench()
 
     def check_for_timeout(self, joy: Joy):
-<<<<<<< HEAD
-        """ This checks for a particular duration when the controller times out. """
-=======
         """
-        Consists of several procedures that reference parameters that are retrieved from the "Joy" object in
-        order to determine the state of the controller or whether it is a timeout phase.
+        This checks for a particular duration when the controller times out.
 
         Args:
             joy (Joy): The Joy message.
         """
->>>>>>> 32031c1a
         if self.last_joy is None:
             self.last_joy = joy
             return
@@ -98,9 +93,6 @@
             self.last_joy = joy
 
     def joy_recieved(self, joy: Joy) -> None:
-<<<<<<< HEAD
-        "Several actions are being deployed or being kept track of in the process."
-=======
         """
         Button elements are being assigned and simplied to readable names. The
         number of deployments or retractions for thrusters are being updated based
@@ -110,7 +102,6 @@
         Args:
             joy (Joy): The Joy message.
         """
->>>>>>> 32031c1a
         self.last_time = rospy.Time.now()
         self.check_for_timeout(joy)
 
