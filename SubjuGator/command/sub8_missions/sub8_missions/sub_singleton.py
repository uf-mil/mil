--- conflicted
+++ resolved
@@ -6,23 +6,11 @@
 
 import genpy
 import mil_ros_tools
-<<<<<<< HEAD
 import numpy as np
 import rospkg
-=======
-from sub8_msgs.srv import VisionRequest, VisionRequestRequest, VisionRequest2DRequest, VisionRequest2D
-from mil_msgs.srv import SetGeometry, SetGeometryRequest
-from mil_msgs.srv import ObjectDBQuery, ObjectDBQueryRequest
-from darknet_ros_msgs.msg import BoundingBoxes
-#from sub8_msgs.srv import SetValve, SetValveRequest
-from sub8_actuator_board.srv import SetValve, SetValveRequest
-from std_srvs.srv import SetBool, SetBoolRequest, Trigger, TriggerRequest
-from nav_msgs.msg import Odometry
-from tf.transformations import quaternion_multiply, quaternion_from_euler
-from sensor_msgs.msg import PointCloud2
->>>>>>> 19f38141
 import sensor_msgs.point_cloud2 as pc2
 import yaml
+from darknet_ros_msgs.msg import BoundingBoxes
 from mil_missions_core import BaseMission
 from mil_msgs.msg import MoveToAction, PoseTwistStamped, RangeStamped
 from mil_msgs.srv import (
@@ -36,6 +24,7 @@
 from sensor_msgs.msg import PointCloud2
 from std_srvs.srv import SetBool, SetBoolRequest, Trigger, TriggerRequest
 
+# from sub8_msgs.srv import SetValve, SetValveRequest
 # from sub8_msgs.srv import SetValve, SetValveRequest
 from sub8_actuator_board.srv import SetValve, SetValveRequest
 from sub8_msgs.srv import (
@@ -322,12 +311,10 @@
         cls.vision_proxies = _VisionProxies(cls.nh, "vision_proxies.yaml")
         cls.actuators = _ActuatorProxy(cls.nh)
         cls.test_mode = False
-<<<<<<< HEAD
         cls.pinger_sub = yield cls.nh.subscribe("/hydrophones/processed", ProcessedPing)
-=======
-        cls.pinger_sub = yield cls.nh.subscribe('/hydrophones/processed', ProcessedPing)
-        cls.darknet_objects = yield cls.nh.subscribe("/darknet_ros/bounding_boxes", BoundingBoxes)
->>>>>>> 19f38141
+        cls.darknet_objects = yield cls.nh.subscribe(
+            "/darknet_ros/bounding_boxes", BoundingBoxes
+        )
 
     @property
     def pose(self) -> pose_editor.PoseEditor:
